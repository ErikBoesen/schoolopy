from .models import *
import requests
from .authentication import AuthorizationError
import time
import random
import json


class Schoology:
    _ROOT = 'https://api.schoology.com/v1/'
    key = ''
    secret = ''
    limit = 20

    def __init__(self, schoology_auth):
        if not schoology_auth.authorized:
            raise AuthorizationError("SchoologyAuth instance not authorized. Run .authorize after requesting authorization.")
        self.key = schoology_auth.consumer_key
        self.secret = schoology_auth.consumer_secret
        self.schoology_auth = schoology_auth

    def _oauth_header(self):
            auth = 'OAuth realm="Schoology API",'
            auth += 'oauth_consumer_key="%s",' % self.key
            auth += 'oauth_token="%s",' % ('' if self.schoology_auth.access_token == None else self.schoology_auth.access_token)
            auth += 'oauth_nonce="%s",' % ''.join([str(random.randint(0, 9)) for i in range(8)])
            auth += 'oauth_timestamp="%d",' % time.time()
            auth += 'oauth_signature_method="PLAINTEXT",'
            auth += 'oauth_version="1.0",'
            auth += 'oauth_signature="%s%%26%s"' % (self.secret, '' if self.schoology_auth.access_token_secret == None or self.schoology_auth.access_token_secret == '' else self.schoology_auth.access_token_secret)
            return auth

    def _request_header(self):
        header = {
            'Authorization': self._oauth_header(),
            'Accept': 'application/json',
            'Host': 'api.schoology.com',
            'Content-Type': 'application/json'
        }
        return header

    def _get(self, path):
        """
        GET data from a given endpoint.

        :param path: Path (following API root) to endpoint.
        :return: JSON response.
        """
        try:
<<<<<<< HEAD
            return self.schoology_auth.oauth.get(url='%s%s?limit=%s' % (self._ROOT, path, self.limit), headers=self._request_header()).json()
=======
            return requests.get('%s%s?limit=%s' % (self._ROOT, path, self.limit), headers=self._request_header()).json()
>>>>>>> ce6548e4
        except json.decoder.JSONDecodeError:
            return {}

    def _post(self, path, data):
        """
        POST valid JSON to a given endpoint.

        :param path: Path (following API root) to endpoint.
        :param data: JSON data to POST.
        :return: JSON response.
        """
        try:
            return self.schoology_auth.oauth.post(url='%s%s?limit=%s' % (self._ROOT, path, self.limit), json=data, headers=self._request_header()).json()
        except json.decoder.JSONDecodeError:
            return {}

    def _put(self, path, data):
        """
        PUT valid JSON to a given endpoint.

        :param path: Path (following API root) to endpoint.
        :param data: JSON data to PUT.
        :return: JSON response.
        """
        try:
            return self.schoology_auth.oauth.put(url='%s%s?limit=%s' % (self._ROOT, path, self.limit), json=data, headers=self._request_header()).json()
        except json.decoder.JSONDecodeError:
            return {}

    def _delete(self, path):
        """
        Send a DELETE request to a given endpoint.

        :param path: Path (following API root) to endpoint.
        """
        return self.schoology_auth.oauth.delete(url='%s%s?limit=%s' % (self._ROOT, path, self.limit), headers=self._request_header())

    def get_schools(self):
        """
        Get data on all schools.

        :return: List of school objects of which a user is aware.
        """
        return [School(raw) for raw in self._get('schools')['school']]

    def get_school(self, school_id):
        """
        Get data on a school.

        :return: School object with data on the requested school.
        """
        return School(self._get('schools/%s' % school_id))

    def create_school(self, school):
        """
        Create a new school.

        :param school: School object containing necessary fields.
        :return: School object obtained from API.
        """
        return School(self._post('schools', school.json()))

    def edit_school(self, school_id, school):
        """
        Edit a school.

        :param school_id: ID of school to edit.
        :param school: School object containing necessary fields.
        :return: School object obtained from API.
        """
        # TODO: Does this endpoint return anything?
        self._put('schools/%s' % school_id, school.json())

    def get_buildings(self, school_id):
        """
        Get data on buildings in a given school.

        :param school_id: ID of school whose buildings to get.
        :return: List of building objects in that school.
        """
        return [Building(raw) for raw in self._get('schools/%s/buildings' % school_id)]

    # There is currently no endpoint for getting data on individual buildings.
    # This is due in part to the oft-blurred line Schoology draws between schools and buildings.

    def create_building(self, school_id, building):
        """
        Create a new building.

        :param building: Building object containing necessary fields.
        :return: Building object obtained from API.
        """
        return Building(self._post('schools/%s/buildings' % school_id, building.json()))

    def get_self_user_info(self):
        """
        Gets user info for yourself, if you have a current Schoology sessions

        :return: Session object obtained from API.
        """
        return Session(self._get('app-user-info'))

    def get_me(self):
        """
        Get data of the client using this method (Yourself).

        :return: User object obtained from API. (Of yourself)
        """
        return User(self._get('users/me'))

    def get_users(self, inactive=False):
        """
        Get data on all users.

        :param inactive: Gets inactive users instead of normal ones.
        :return: List of User objects.
        """
        return [User(raw) for raw in self._get('users' + ('/inactive' if inactive else ''))['user']]

    def get_user(self, user_id, inactive=False):
        """
        Get data on a user.

        :param user_id: ID of user to get data from.
        :param inactive: Gets inactive users instead of normal ones.
        :return: User object.
        """
        return User(self._get(('users/' + ('inactive/' if inactive else '') + '%s') % user_id))

    def create_user(self, user, user_id):
        """
        Create a new user.

        :param user: User object containing necessary fields.
        :param user_id: ID of user you wish to create.
        :return: User object obtained from API.
        """
        return User(self._post('users/%s' % user_id, user))

    def create_users(self, users):
        """
        Bulk create users.

        :param users: A list of User objects.
        :return: User objects obtained from API.
        """
        return [User(raw) for raw in self._post('users', {'users': {'user': [user.json() for user in users]}})]

    def update_user(self, user, user_id):
        """
        Update an existing user.

        :param user: User object containing necessary fields.
        :param user_id: ID of user you wish to update.
        :return: User object obtained from API.
        """
        self._put('users/%s' % user_id, user)

    def update_users(self, users):
        """
        Bulk update users.

        :param users: A list of users.
        :return: User objects obtained from API.
        """
        return [User(raw) for raw in self._put('users', {'users': {'user': [user.json() for user in users]}})]

    def delete_user(self, user_id):
        """
        Delete a user.

        :param user_id: ID of user you wish to delete.
        """
        self._delete('users/%s' % user_id)

    def get_languages(self):
        """
        Get data on all supported languages.

        :return: A list of Language objects.
        """
        return [Language(raw) for raw in self._get('users/languages')['language']]

    def get_groups(self):
        """
        Get data on all groups.

        :return: List of Group objects.
        """
        return [Group(raw) for raw in self._get('groups')['group']]

    def get_group(self, group_id):
        """
        Get data on a group.

        :param group_id: ID of group on which to get data.
        :return: Group object.
        """
        return Group(self._get('groups/%s' % group_id))

    def get_courses(self):
        """
        Get data on all courses.

        :return: List of Course objects.
        """
        return [Course(raw) for raw in self._get('courses')['course']]

    def get_course(self, course_id):
        """
        Get data on a course.

        :param course_id: ID of course on which to get data.
        :return: Course object.
        """
        return Course(self._get('courses/%s' % course_id))

    def get_sections(self):
        """
        Get data on all sections.

        :return: List of Section objects.
        """
        return [Section(raw) for raw in self._get('sections')['section']]

    def get_section(self, section_id):
        """
        Get data on a section.

        :param section_id: ID of section on which to get data.
        :return: Section object.
        """
        return Section(self._get('sections/%s' % section_id))


    def create_enrollment(self, enrollment, section_id=None, group_id=None):
        """
        Helper function for creating an enrollment in any realm.

        :param enrollment: Enrollment object to post to API.
        :param *_id: ID of realm.
        :return: Enrollment object recieved from API.
        """
        if section_id:
            return self.create_section_enrollment(enrollment, section_id)
        elif group_id:
            return self.create_group_enrollment(enrollment, group_id)
        else:
            raise TypeError('Realm id property required.')

    def create_section_enrollment(self, enrollment, section_id):
        return Enrollment(self._post('sections/%s/enrollments' % section_id, enrollment.json()))

    def create_group_enrollment(self, enrollment, group_id):
        return Enrollment(self._post('groups/%s/enrollments' % group_id, enrollment.json()))


    def get_enrollments(self, section_id=None, group_id=None):
        """
        Helper function to get enrollments in any realm. Realm will be decided based on named parameters passed.

        :param *_id: ID of realm.
        :return: List of User objects.
        """
        if section_id:
            return self.get_section_enrollments(section_id)
        elif group_id:
            return self.get_group_enrollments(group_id)
        else:
            raise TypeError('Realm id property required.')

    def get_section_enrollments(self, section_id):
        return [Enrollment(raw) for raw in self._get('sections/%s/enrollments' % section_id)['enrollment']]

    def get_group_enrollments(self, group_id):
        return [Enrollment(raw) for raw in self._get('groups/%s/enrollments' % group_id)['enrollment']]


    # TODO: Do we need to provide the ID of the realm?
    def join_section(self, access_code):
        return Enrollment(self._post('sections/accesscode' % access_code, {'access_code': access_code}))

    def join_group(self, access_code):
        return Enrollment(self._post('sections/accesscode' % access_code, {'access_code': access_code}))


    def create_enrollments(self, enrollments, section_id=None, group_id=None):
        """
        Create multiple enrollments.

        :param enrollments: List of Enrollment objects to post to API.
        :param *_id: ID of realm.
        :return: List of User objects.
        """
        if section_id:
            return self.create_section_enrollments(enrollments, section_id)
        elif group_id:
            return self.create_group_enrollments(enrollments, group_id)
        else:
            raise TypeError('Realm id property required.')

    def create_section_enrollments(self, enrollments, section_id):
        return [Enrollment(raw) for raw in self._post('sections/%s/enrollments' % section_id, {'enrollments': {'enrollment': [enrollment.json() for enrollment in enrollments]}})]

    def create_group_enrollments(self, enrollments, group_id):
        return [Enrollment(raw) for raw in self._post('groups/%s/enrollments' % group_id, {'enrollments': {'enrollment': [enrollment.json() for enrollment in enrollments]}})]

    def update_enrollment(self, enrollment, group_id=None, section_id=None):
        """
        Helper function for updating an enrollment.

        Either group_id or section_id must be specified by name in calls to this method.

        :param enrollment: Enrollment object containing new data.
        :param *_id: ID of realm.
        :return: List of Enrollment objects recieved from API.
        """
        if section_id:
            return self.update_section_enrollment(section_id, enrollment)
        elif group_id:
            return self.update_group_enrollment(group_id, enrollment)
        else:
            raise TypeError('Realm id property required.')

    def update_section_enrollment(self, enrollment, section_id):
        return update_section_enrollments(section_id, [enrollment])

    def update_group_enrollment(self, enrollment, group_id):
        return update_group_enrollments(group_id, [enrollment])

    def update_section_enrollments(self, enrollments, section_id):
        return [Enrollment(raw) for raw in self._put('sections/%s/enrollments' % section_id, {'enrollments': {'enrollment': [enrollment.json() for enrollment in enrollments]}})]

    def update_group_enrollments(self, enrollments, group_id):
        return [Enrollment(raw) for raw in self._put('groups/%s/enrollments' % group_id, {'enrollments': {'enrollment': [enrollment.json() for enrollment in enrollments]}})]

    def delete_enrollment(self, enrollment_id, section_id=None, group_id=None):
        """
        Delete an enrollment in any realm.

        Either group_id or section_id must be specified by name in calls to this method.

        :param enrollment_id: ID of enrollment to delete.
        :param *_id: ID of realm.
        """
        if section_id:
            return self.delete_section_enrollment(section_id, enrollment_id)
        elif group_id:
            return self.delete_group_enrollment(group_id, enrollment_id)
        else:
            raise TypeError('Realm id property required.')

    def delete_section_enrollment(self, enrollment_id, section_id):
        self._delete('sections/%s/enrollments/%s' % (section_id, enrollment_id))

    def delete_group_enrollment(self, enrollment_id, group_id):
        self._delete('groups/%s/enrollments/%s' % (group_id, enrollment_id))


    def delete_enrollments(self, enrollment_ids):
        self._delete('enrollments?enrollment_ids=' + ','.join(enr))

    # Course enrollments imports not implemented, similar effect can be obtained through extant methods

    def get_events(self, district_id=None, school_id=None, user_id=None, section_id=None, group_id=None):
        """
        Get data on events in any realm.

        :param *_id: ID of realm.
        :return: List of Event objects.
        """
        if district_id:
            return self.get_district_events(district_id)
        elif school_id:
            return self.get_school_events(school_id)
        elif user_id:
            return self.get_user_events(user_id)
        elif section_id:
            return self.get_section_events(section_id)
        elif group_id:
            return self.get_group_events(group_id)
        else:
            raise TypeError('Realm id property required.')

    def get_district_events(self, district_id):
        return [Event(raw) for raw in self._get('districts/%s/events' % district_id)['event']]

    def get_school_events(self, school_id):
        return [Event(raw) for raw in self._get('schools/%s/events' % school_id)['event']]

    def get_user_events(self, user_id):
        return [Event(raw) for raw in self._get('users/%s/events' % user_id)['event']]

    def get_section_events(self, section_id):
        return [Event(raw) for raw in self._get('sections/%s/events' % section_id)['event']]

    def get_group_events(self, group_id):
        return [Event(raw) for raw in self._get('groups/%s/events' % group_id)['event']]


    def create_event(self, event, district_id=None, school_id=None, user_id=None, section_id=None, group_id=None):
        """
        Helper function for creating a new event in any realm.

        :param event: Event object.
        :param *_id: ID of realm.
        :return: Event object from API.
        """
        if district_id:
            return self.create_district_event(event, district_id)
        elif school_id:
            return self.create_school_event(event, school_id)
        elif user_id:
            return self.create_user_event(event, user_id)
        elif section_id:
            return self.create_section_event(event, section_id)
        elif group_id:
            return self.create_group_event(event, group_id)
        else:
            raise TypeError('Realm id property required.')

    def create_district_event(self, event, district_id):
        return Event(self._post('districts/%s/events' % district_id, event.json()))

    def create_school_event(self, event, school_id):
        return Event(self._post('schools/%s/events' % school_id, event.json()))

    def create_user_event(self, event, user_id):
        return Event(self._post('users/%s/events' % user_id, event.json()))

    def create_section_event(self, event, section_id):
        return Event(self._post('sections/%s/events' % section_id, event.json()))

    def create_group_event(self, event, group_id):
        return Event(self._post('groups/%s/events' % group_id, event.json()))


    def get_event(self, event_id, district_id=None, school_id=None, user_id=None, section_id=None, group_id=None):
        """
        Get data on an event in any realm.

        :param event_id: ID of event on which to get data.
        :param *_id: ID of realm.
        :return: Event object.
        """
        if district_id:
            return self.get_district_event(event_id, district_id)
        elif school_id:
            return self.get_school_event(event_id, school_id)
        elif user_id:
            return self.get_user_event(event_id, user_id)
        elif section_id:
            return self.get_section_event(event_id, section_id)
        elif group_id:
            return self.get_group_event(event_id, group_id)
        else:
            raise TypeError('Realm id property required.')

    def get_district_event(self, event_id, district_id):
        return Event(self._get('districts/%s/events/%s' % (district_id, event_id)))

    def get_school_event(self, event_id, school_id):
        return Event(self._get('schools/%s/events/%s' % (school_id, event_id)))

    def get_user_event(self, event_id, user_id):
        return Event(self._get('users/%s/events/%s' % (user_id, event_id)))

    def get_section_event(self, event_id, section_id):
        return Event(self._get('sections/%s/events/%s' % (section_id, event_id)))

    def get_group_event(self, event_id, group_id):
        return Event(self._get('groups/%s/events/%s' % (group_id, event_id)))

    def update_event(self, event, event_id, district_id=None, school_id=None, user_id=None, section_id=None, group_id=None):
        """
        Helper function for updating individual events in any realm.

        :param event_id: ID of event on which to get data.
        :param *_id: ID of realm.
        """
        if district_id:
            self.update_district_event(event, event_id, district_id)
        elif school_id:
            self.update_school_event(event, event_id, school_id)
        elif user_id:
            self.update_user_event(event, event_id, user_id)
        elif section_id:
            self.update_section_event(event, event_id, section_id)
        elif group_id:
            self.update_group_event(event, event_id, group_id)
        else:
            raise TypeError('Realm id property required.')

    def update_district_event(self, event, event_id, district_id):
        self._put('districts/%s/events/%s' % (district_id, event.id), event.json())

    def update_school_event(self, event, event_id, school_id):
        self._put('schools/%s/events/%s' % (school_id, event.id), event.json())

    def update_user_event(self, event, event_id, user_id):
        self._put('users/%s/events/%s' % (user_id, event.id), event.json())

    def update_section_event(self, event, event_id, section_id):
        self._put('sections/%s/events/%s' % (section_id, event.id), event.json())

    def update_group_event(self, event, event_id, group_id):
        self._put('groups/%s/events/%s' % (group_id, event.id), event.json())


    def delete_event(self, event_id, district_id=None, school_id=None, user_id=None, section_id=None, group_id=None):
        """
        Delete an event in any realm.

        :param event_id: ID of event to delete.
        :param *_id: ID of realm.
        """
        if district_id:
            self.delete_district_event(event_id, district_id)
        elif school_id:
            self.delete_school_event(event_id, school_id)
        elif user_id:
            self.delete_user_event(event_id, user_id)
        elif section_id:
            self.delete_section_event(event_id, section_id)
        elif group_id:
            self.delete_group_event(event_id, group_id)
        else:
            raise TypeError('Realm id property required.')

    def delete_district_event(self, event_id, district_id):
        self._delete('districts/%s/events/%s' % (district_id, event_id))

    def delete_school_event(self, event_id, school_id):
        self._delete('schools/%s/events/%s' % (school_id, event_id))

    def delete_user_event(self, event_id, user_id):
        self._delete('users/%s/events/%s' % (user_id, event_id))

    def delete_section_event(self, event_id, section_id):
        self._delete('sections/%s/events/%s' % (section_id, event_id))

    def delete_group_event(self, event_id, group_id):
        self._delete('groups/%s/events/%s' % (group_id, event_id))


    def create_blog_post(self, post, district_id=None, school_id=None, user_id=None, section_id=None, group_id=None):
        """
        Helper function for creating a blog post in any realm.

        :param post: BlogPost object to post in the given realm.
        :param *_id: ID of realm.
        :return: BlogPost object recieved from API.
        """
        if district_id:
            return self.create_district_blog_post(post, district_id)
        elif school_id:
            return self.create_school_blog_post(post, school_id)
        elif user_id:
            return self.create_user_blog_post(post, user_id)
        elif section_id:
            return self.create_section_blog_post(post, section_id)
        elif group_id:
            return self.create_group_blog_post(post, group_id)
        else:
            raise TypeError('Realm id property required.')

    def create_district_blog_post(self, post, district_id):
        return BlogPost(self._post('districts/%s/posts' % district_id, post.json()))

    def create_school_blog_post(self, post, school_id):
        return BlogPost(self._post('schools/%s/posts' % school_id, post.json()))

    def create_user_blog_post(self, post, user_id):
        return BlogPost(self._post('users/%s/posts' % user_id, post.json()))

    def create_section_blog_post(self, post, section_id):
        return BlogPost(self._post('sections/%s/posts' % section_id, post.json()))

    def create_group_blog_post(self, post, group_id):
        return BlogPost(self._post('groups/%s/posts' % group_id, post.json()))


    def get_blog_posts(self, district_id=None, school_id=None, user_id=None, section_id=None, group_id=None):
        """
        Helper function for creating blog posts in any realm.

        :param *_id: ID of realm.
        :return: List of BlogPost objects recieved from API.
        """
        if district_id:
            return self.get_district_blog_posts(district_id)
        elif school_id:
            return self.get_school_blog_posts(school_id)
        elif user_id:
            return self.get_user_blog_posts(user_id)
        elif section_id:
            return self.get_section_blog_posts(section_id)
        elif group_id:
            return self.get_group_blog_posts(group_id)
        else:
            raise TypeError('Realm id property required.')

    def get_district_blog_posts(self, district_id):
        return [BlogPost(raw) for raw in self._get('districts/%s/posts' % district_id)['post']]

    def get_school_blog_posts(self, school_id):
        return [BlogPost(raw) for raw in self._get('schools/%s/posts' % school_id)['post']]

    def get_user_blog_posts(self, user_id):
        return [BlogPost(raw) for raw in self._get('users/%s/posts' % user_id)['post']]

    def get_section_blog_posts(self, section_id):
        return [BlogPost(raw) for raw in self._get('sections/%s/posts' % section_id)['post']]

    def get_group_blog_posts(self, group_id):
        return [BlogPost(raw) for raw in self._get('groups/%s/posts' % group_id)['post']]


    def get_blog_post(self, post_id, district_id=None, school_id=None, user_id=None, section_id=None, group_id=None):
        """
        Get data on a blog post in any realm.

        :param *_id: ID of realm.
        :return: List of BlogPost objects recieved from API.
        """
        if district_id:
            return self.get_district_blog_posts(post_id, district_id)
        elif school_id:
            return self.get_school_blog_posts(post_id, school_id)
        elif user_id:
            return self.get_user_blog_posts(post_id, user_id)
        elif section_id:
            return self.get_section_blog_posts(post_id, section_id)
        elif group_id:
            return self.get_group_blog_posts(post_id, group_id)
        else:
            raise TypeError('Realm id property required.')

    def get_district_blog_post(self, post_id, district_id):
        return BlogPost(self._get('districts/%s/posts/%s' % (district_id, post_id)))

    def get_school_blog_post(self, post_id, school_id):
        return BlogPost(self._get('schools/%s/posts/%s' % (school_id, post_id)))

    def get_user_blog_post(self, post_id, user_id):
        return BlogPost(self._get('users/%s/posts/%s' % (user_id, post_id)))

    def get_section_blog_post(self, post_id, section_id):
        return BlogPost(self._get('sections/%s/posts/%s' % (section_id, post_id)))

    def get_group_blog_post(self, post_id, group_id):
        return BlogPost(self._get('groups/%s/posts/%s' % (group_id, post_id)))


    def update_blog_post(self, post, district_id=None, school_id=None, user_id=None, section_id=None, group_id=None):
        """
        Helper function for creating blog posts in any realm.

        :param *_id: ID of realm.
        :return: List of BlogPost objects recieved from API.
        """
        if district_id:
            self.update_district_blog_post(post, district_id)
        elif school_id:
            self.update_school_blog_post(post, school_id)
        elif user_id:
            self.update_user_blog_post(post, user_id)
        elif section_id:
            self.update_section_blog_post(post, section_id)
        elif group_id:
            self.update_group_blog_post(post, group_id)
        else:
            raise TypeError('Realm id property required.')

    def update_district_blog_post(self, post, district_id):
        self._put('districts/%s/posts/%s' % (district_id, post.id), post.json())

    def update_school_blog_post(self, post, school_id):
        self._put('schools/%s/posts/%s' % (school_id, post.id), post.json())

    def update_user_blog_post(self, post, user_id):
        self._put('users/%s/posts/%s' % (user_id, post.id), post.json())

    def update_section_blog_post(self, post, section_id):
        self._put('sections/%s/posts/%s' % (section_id, post.id), post.json())

    def update_group_blog_post(self, post, group_id):
        self._put('groups/%s/posts/%s' % (group_id, post.id), post.json())


    def delete_blog_post(self, post_id, district_id=None, school_id=None, user_id=None, section_id=None, group_id=None):
        """
        Delete blog posts in any realm.

        :param *_id: ID of realm.
        """
        if district_id:
            self.delete_district_blog_post(post_id, district_id)
        elif school_id:
            self.delete_school_blog_post(post_id, school_id)
        elif user_id:
            self.delete_user_blog_post(post_id, user_id)
        elif section_id:
            self.delete_section_blog_post(post_id, section_id)
        elif group_id:
            self.delete_group_blog_post(post_id, group_id)
        else:
            raise TypeError('Realm id property required.')

    def delete_district_blog_post(self, post_id, district_id):
        self._delete('districts/%s/posts/%s' % (district_id, post_id))

    def delete_school_blog_post(self, post_id, school_id):
        self._delete('schools/%s/posts/%s' % (school_id, post_id))

    def delete_user_blog_post(self, post_id, user_id):
        self._delete('users/%s/posts/%s' % (user_id, post_id))

    def delete_section_blog_post(self, post_id, section_id):
        self._delete('sections/%s/posts/%s' % (section_id, post_id))

    def delete_group_blog_post(self, post_id, group_id):
        self._delete('groups/%s/posts/%s' % (group_id, post_id))


    def create_blog_post_comment(self, comment, post_id, district_id=None, school_id=None, user_id=None, section_id=None, group_id=None):
        """
        Helper function for creating blog posts in any realm.

        :param post: BlogPost object to post in the given realm.
        :param *_id: ID of realm.
        :return: BlogPostComment object recieved from API.
        """
        if district_id:
            return self.create_district_blog_post(comment, post_id, district_id)
        elif school_id:
            return self.create_school_blog_post(comment, post_id, school_id)
        elif user_id:
            return self.create_user_blog_post(comment, post_id, user_id)
        elif section_id:
            return self.create_section_blog_post(comment, post_id, section_id)
        elif group_id:
            return self.create_group_blog_post(comment, post_id, group_id)
        else:
            raise TypeError('Realm id property required.')

    def create_district_blog_post_comment(self, comment, post_id, district_id):
        return BlogPostComment(self._post('districts/%s/posts/%s/comments' % (district_id, post_id), comment.json()))

    def create_school_blog_post_comment(self, comment, post_id, school_id):
        return BlogPostComment(self._post('schools/%s/posts/%s/comments' % (school_id, post_id), comment.json()))

    def create_user_blog_post_comment(self, comment, post_id, user_id):
        return BlogPostComment(self._post('users/%s/posts/%s/comments' % (user_id, post_id), comment.json()))

    def create_section_blog_post_comment(self, comment, post_id, section_id):
        return BlogPostComment(self._post('sections/%s/posts/%s/comments' % (section_id, post_id), comment.json()))

    def create_group_blog_post_comment(self, comment, post_id, group_id):
        return BlogPostComment(self._post('groups/%s/posts/%s/comments' % (group_id, post_id), comment.json()))


    def get_blog_post_comments(self, post_id, district_id=None, school_id=None, user_id=None, section_id=None, group_id=None):
        """
        Get data on blog post comments in any realm.

        :param *_id: ID of realm.
        :return: List of BlogPostComment objects recieved from API.
        """
        if district_id:
            return self.get_district_blog_post_comments(post_id, district_id)
        elif school_id:
            return self.get_school_blog_post_comments(post_id, school_id)
        elif user_id:
            return self.get_user_blog_post_comments(post_id, user_id)
        elif section_id:
            return self.get_section_blog_post_comments(post_id, section_id)
        elif group_id:
            return self.get_group_blog_post_comments(post_id, group_id)
        else:
            raise TypeError('Realm id property required.')

    def get_district_blog_post_comments(self, post_id, district_id):
        return [BlogPostComment(raw) for raw in self._get('districts/%s/posts/%s/comments' % (district_id, post_id))['comment']]

    def get_school_blog_post_comments(self, post_id, school_id):
        return [BlogPostComment(raw) for raw in self._get('schools/%s/posts/%s/comments' % (school_id, post_id))['comment']]

    def get_user_blog_post_comments(self, post_id, user_id):
        return [BlogPostComment(raw) for raw in self._get('users/%s/posts/%s/comments' % (user_id, post_id))['comment']]

    def get_section_blog_post_comments(self, post_id, section_id):
        return [BlogPostComment(raw) for raw in self._get('sections/%s/posts/%s/comments' % (section_id, post_id))['comment']]

    def get_group_blog_post_comments(self, post_id, group_id):
        return [BlogPostComment(raw) for raw in self._get('groups/%s/posts/%s/comments' % (group_id, post_id))['comment']]


    def get_blog_post_comment(self, comment_id, post_id, district_id=None, school_id=None, user_id=None, section_id=None, group_id=None):
        """
        Get data on individual blog post comments in any realm.

        :param comment_id: ID of the comment to fetch.
        :param post_id: ID of the post on which the comment is written.
        :param *_id: ID of realm.
        :return: List of BlogPostComment objects recieved from API.
        """
        if district_id:
            return self.get_district_blog_post_comment(comment_id, post_id, district_id)
        elif school_id:
            return self.get_school_blog_post_comment(comment_id, post_id, school_id)
        elif user_id:
            return self.get_user_blog_post_comment(comment_id, post_id, user_id)
        elif section_id:
            return self.get_section_blog_post_comment(comment_id, post_id, section_id)
        elif group_id:
            return self.get_group_blog_post_comment(comment_id, post_id, group_id)
        else:
            raise TypeError('Realm id property required.')

    def get_district_blog_post_comment(self, comment_id, post_id, district_id):
        return BlogPostComment(self._get('districts/%s/posts/%s/comments/%s' % (district_id, post_id, comment_id)))

    def get_school_blog_post_comment(self, comment_id, post_id, school_id):
        return BlogPostComment(self._get('schools/%s/posts/%s/comments/%s' % (school_id, post_id, comment_id)))

    def get_user_blog_post_comment(self, comment_id, post_id, user_id):
        return BlogPostComment(self._get('users/%s/posts/%s/comments/%s' % (user_id, post_id, comment_id)))

    def get_section_blog_post_comment(self, comment_id, post_id, section_id):
        return BlogPostComment(self._get('sections/%s/posts/%s/comments/%s' % (section_id, post_id, comment_id)))

    def get_group_blog_post_comment(self, comment_id, post_id, group_id):
        return BlogPostComment(self._get('groups/%s/posts/%s/comments/%s' % (group_id, post_id, comment_id)))


    def delete_blog_post_comment(self, comment_id, post_id, district_id=None, school_id=None, user_id=None, section_id=None, group_id=None):
        """
        Delete blog post comments in any realm.

        :param comment_id: ID of comment to delete.
        :param post_id: ID of the post on which the comment is written.
        :param *_id: ID of realm.
        """
        if district_id:
            self.delete_district_blog_post_comment(comment_id, post_id, district_id)
        elif school_id:
            self.delete_school_blog_post_comment(comment_id, post_id, school_id)
        elif user_id:
            self.delete_user_blog_post_comment(comment_id, post_id, user_id)
        elif section_id:
            self.delete_section_blog_post_comment(comment_id, post_id, section_id)
        elif group_id:
            self.delete_group_blog_post_comment(comment_id, post_id, group_id)
        else:
            raise TypeError('Realm id property required.')

    def delete_district_blog_post_comment(self, comment_id, post_id, district_id):
        self._delete('districts/%s/posts/%s/comments/%s' % (district_id, post_id, comment_id))

    def delete_school_blog_post_comment(self, comment_id, post_id, school_id):
        self._delete('schools/%s/posts/%s/comments/%s' % (school_id, post_id, comment_id))

    def delete_user_blog_post_comment(self, comment_id, post_id, user_id):
        self._delete('users/%s/posts/%s/comments/%s' % (user_id, post_id, comment_id))

    def delete_section_blog_post_comment(self, comment_id, post_id, section_id):
        self._delete('sections/%s/posts/%s/comments/%s' % (section_id, post_id, comment_id))

    def delete_group_blog_post_comment(self, comment_id, post_id, group_id):
        self._delete('groups/%s/posts/%s/comments/%s' % (group_id, post_id, comment_id))


    def get_discussions(self, district_id=None, school_id=None, section_id=None, group_id=None):
        """
        Get data on all discussions in any realm.

        :param *_id: ID of realm.
        :return: List of BlogPostComment objects recieved from API.
        """
        if district_id:
            return self.get_district_discussions(district_id)
        elif school_id:
            return self.get_school_discussions(school_id)
        elif section_id:
            return self.get_section_discussions(section_id)
        elif group_id:
            return self.get_group_discussions(group_id)
        else:
            raise TypeError('Realm id property required.')

    def get_district_discussions(self, district_id):
        return [Discussion(raw) for raw in self._get('districts/%s/discussions' % district_id)['discussion']]

    def get_school_discussions(self, school_id):
        return [Discussion(raw) for raw in self._get('schools/%s/discussions' % school_id)['discussion']]

    def get_section_discussions(self, section_id):
        return [Discussion(raw) for raw in self._get('sections/%s/discussions' % section_id)['discussion']]

    def get_group_discussions(self, group_id):
        return [Discussion(raw) for raw in self._get('groups/%s/discussions' % group_id)['discussion']]


    def create_discussion(self, discussion, district_id=None, school_id=None, section_id=None, group_id=None):
        """
        Helper function for creating a discussion in any realm.

        :param discussion: Discussion object to post.
        :param *_id: ID of realm.
        :return: Discussion object recieved from API.
        """
        if district_id:
            return self.create_district_discussion(discussion, district_id)
        elif school_id:
            return self.create_school_discussion(discussion, school_id)
        elif section_id:
            return self.create_section_discussion(discussion, section_id)
        elif group_id:
            return self.create_group_discussion(discussion, group_id)
        else:
            raise TypeError('Realm id property required.')

    def create_district_discussion(self, discussion, district_id):
        return Discussion(self._post('districts/%s/discussions/%s' % (district_id, discussion_id), discussion.json()))

    def create_school_discussion(self, discussion, school_id):
        return Discussion(self._post('schools/%s/discussions/%s' % (school_id, discussion_id), discussion.json()))

    def create_section_discussion(self, discussion, section_id):
        return Discussion(self._post('sections/%s/discussions/%s' % (section_id, discussion_id), discussion.json()))

    def create_group_discussion(self, discussion, group_id):
        return Discussion(self._post('groups/%s/discussions/%s' % (group_id, discussion_id), discussion.json()))


    def get_discussion(self, discussion_id, district_id=None, school_id=None, section_id=None, group_id=None):
        """
        Get data on individual discussion in any realm.

        :param discussion_id: ID of the discussion on which to get data.
        :param *_id: ID of realm.
        :return: Discussion object recieved from API.
        """
        if district_id:
            return self.get_district_discussion(discussion_id, district_id)
        elif school_id:
            return self.get_school_discussion(discussion_id, school_id)
        elif section_id:
            return self.get_section_discussion(discussion_id, section_id)
        elif group_id:
            return self.get_group_discussion(discussion_id, group_id)
        else:
            raise TypeError('Realm id property required.')

    def get_district_discussion(self, discussion_id, district_id):
        return Discussion(self._get('districts/%s/discussions/%s' % (district_id, discussion_id)))

    def get_school_discussion(self, discussion_id, school_id):
        return Discussion(self._get('schools/%s/discussions/%s' % (school_id, discussion_id)))

    def get_section_discussion(self, discussion_id, section_id):
        return Discussion(self._get('sections/%s/discussions/%s' % (section_id, discussion_id)))

    def get_group_discussion(self, discussion_id, group_id):
        return Discussion(self._get('groups/%s/discussions/%s' % (group_id, discussion_id)))


    def delete_discussion(self, comment_id, post_id, district_id=None, school_id=None, section_id=None, group_id=None):
        """
        Delete discussions in any realm.

        :param comment_id: ID of the comment to delete.
        :param post_id: ID of the post on which the comment is written.
        :param *_id: ID of realm.
        """
        if district_id:
            self.delete_district_discussion(discussion_id, district_id)
        elif school_id:
            self.delete_school_discussion(discussion_id, school_id)
        elif section_id:
            self.delete_section_discussion(discussion_id, section_id)
        elif group_id:
            self.delete_group_discussion(discussion_id, group_id)
        else:
            raise TypeError('Realm id property required.')

    def delete_district_discussion(self, discussion_id, district_id):
        self._delete('districts/%s/discussions/%s' % (district_id, discussion_id))

    def delete_school_discussion(self, discussion_id, school_id):
        self._delete('schools/%s/discussions/%s' % (school_id, discussion_id))

    def delete_section_discussion(self, discussion_id, section_id):
        self._delete('sections/%s/discussions/%s' % (section_id, discussion_id))

    def delete_group_discussion(self, discussion_id, group_id):
        self._delete('groups/%s/discussions/%s' % (group_id, discussion_id))


    def create_discussion_reply(self, reply, discussion_id, district_id=None, school_id=None, section_id=None, group_id=None):
        """
        Helper function for creating discussion replies in any realm.

        :param reply: DiscussionReply object to post on the discussion with the given ID.
        :param *_id: ID of realm.
        :return: BlogPost object recieved from API.
        """
        if district_id:
            return self.create_district_discussion_reply(reply, discussion_id, district_id)
        elif school_id:
            return self.create_school_discussion_reply(reply, discussion_id, school_id)
        elif section_id:
            return self.create_section_discussion_reply(reply, discussion_id, section_id)
        elif group_id:
            return self.create_group_discussion_reply(reply, discussion_id, group_id)
        else:
            raise TypeError('Realm id property required.')

    def create_district_discussion_reply(self, reply, discussion_id, district_id):
        return DiscussionReply(self._post('districts/%s/discussions/%s/comments' % (district_id, discussion_id), reply))

    def create_school_discussion_reply(self, reply, discussion_id, school_id):
        return DiscussionReply(self._post('schools/%s/discussions/%s/comments' % (school_id, discussion_id), reply))

    def create_section_discussion_reply(self, reply, discussion_id, section_id):
        return DiscussionReply(self._post('sections/%s/discussions/%s/comments' % (section_id, discussion_id), reply))

    def create_group_discussion_reply(self, reply, discussion_id, group_id):
        return DiscussionReply(self._post('groups/%s/discussions/%s/comments' % (group_id, discussion_id), reply))


    def get_discussion_replies(self, discussion_id, district_id=None, school_id=None, section_id=None, group_id=None):
        """
        Get data on discussion replies in any realm.

        :param reply: DiscussionReply object to post on the discussion with the given ID.
        :param *_id: ID of realm.
        :return: List of DiscussionReply objects recieved from API.
        """
        if district_id:
            return self.get_district_discussion_replies(discussion_id, district_id)
        elif school_id:
            return self.get_school_discussion_replies(discussion_id, school_id)
        elif section_id:
            return self.get_section_discussion_replies(discussion_id, section_id)
        elif group_id:
            return self.get_group_discussion_replies(discussion_id, group_id)
        else:
            raise TypeError('Realm id property required.')

    def get_district_discussion_replies(self, discussion_id, district_id):
        return [DiscussionReply(raw) for raw in self._get('districts/%s/discussions/%s/comments' % (district_id, discussion_id))['comment']]

    def get_school_discussion_replies(self, discussion_id, school_id):
        return [DiscussionReply(raw) for raw in self._get('schools/%s/discussions/%s/comments' % (school_id, discussion_id))['comment']]

    def get_section_discussion_replies(self, discussion_id, section_id):
        return [DiscussionReply(raw) for raw in self._get('sections/%s/discussions/%s/comments' % (section_id, discussion_id))['comment']]

    def get_group_discussion_replies(self, discussion_id, group_id):
        return [DiscussionReply(raw) for raw in self._get('groups/%s/discussions/%s/comments' % (group_id, discussion_id))['comment']]


    def get_discussion_reply(self, reply_id, discussion_id, district_id=None, school_id=None, section_id=None, group_id=None):
        """
        Get individual discussion replies in any realm.

        :param comment_id: ID of the reply to get.
        :param discussion_id: ID of the discussion on which the reply is written.
        :param *_id: ID of realm.
        """
        if district_id:
            return self.get_district_discussion_reply(reply_id, discussion_id, district_id)
        elif school_id:
            return self.get_school_discussion_reply(reply_id, discussion_id, school_id)
        elif user_id:
            return self.get_user_discussion_reply(reply_id, discussion_id, user_id)
        elif section_id:
            return self.get_section_discussion_reply(reply_id, discussion_id, section_id)
        elif group_id:
            return self.get_group_discussion_reply(reply_id, discussion_id, group_id)
        else:
            raise TypeError('Realm id property required.')

    def get_district_discussion_reply(self, reply_id, discussion_id, district_id):
        return DiscussionReply(self._get('districts/%s/discussions/%s/comments/%s' % (district_id, discussion_id, reply_id)))

    def get_school_discussion_reply(self, reply_id, discussion_id, school_id):
        return DiscussionReply(self._get('schools/%s/discussions/%s/comments/%s' % (school_id, discussion_id, reply_id)))

    def get_section_discussion_reply(self, reply_id, discussion_id, section_id):
        return DiscussionReply(self._get('sections/%s/discussions/%s/comments/%s' % (section_id, discussion_id, reply_id)))

    def get_group_discussion_reply(self, reply_id, discussion_id, group_id):
        return DiscussionReply(self._get('groups/%s/discussions/%s/comments/%s' % (group_id, discussion_id, reply_id)))


    def delete_discussion_reply(self, reply_id, discussion_id, district_id=None, school_id=None, section_id=None, group_id=None):
        """
        Delete blog post comments in any realm.

        :param comment_id: ID of the comment to delete.
        :param post_id: ID of the post on which the comment is written.
        :param *_id: ID of realm.
        """
        if district_id:
            self.delete_district_discussion_reply(reply_id, discussion_id, district_id)
        elif school_id:
            self.delete_school_discussion_reply(reply_id, discussion_id, school_id)
        elif section_id:
            self.delete_section_discussion_reply(reply_id, discussion_id, section_id)
        elif group_id:
            self.delete_group_discussion_reply(reply_id, discussion_id, group_id)
        else:
            raise TypeError('Realm id property required.')

    def delete_district_discussion_reply(self, reply_id, discussion_id, district_id):
        self._delete('districts/%s/discussions/%s/comments/%s' % (district_id, discussion_id, reply_id))

    def delete_school_discussion_reply(self, reply_id, discussion_id, school_id):
        self._delete('schools/%s/discussions/%s/comments/%s' % (school_id, discussion_id, reply_id))

    def delete_section_discussion_reply(self, reply_id, discussion_id, section_id):
        self._delete('sections/%s/discussions/%s/comments/%s' % (section_id, discussion_id, reply_id))

    def delete_group_discussion_reply(self, reply_id, discussion_id, group_id):
        self._delete('groups/%s/discussions/%s/comments/%s' % (group_id, discussion_id, reply_id))


    def create_update(self, update, user_id=None, section_id=None, group_id=None):
        """
        Helper function for creating an update in any realm.

        :param update: Update object to post.
        :param *_id: ID of realm.
        """
        if user_id:
            self.create_district_update(update, district_id)
        elif section_id:
            self.create_school_update(update, school_id)
        elif group_id:
            self.create_group_update(update, group_id)
        else:
            raise TypeError('Realm id property required.')

    def create_district_update(update, district_id):
        return Update(self._post('districts/%s/updates' % district_id, update.json()))

    def create_section_update(update, section_id):
        return Update(self._post('sections/%s/updates' % section_id, update.json()))

    def create_group_update(update, group_id):
        return Update(self._post('groups/%s/updates' % group_id, update.json()))


    def get_updates(self, user_id=None, section_id=None, group_id=None):
        """
        Get updates in any realm.

        :param *_id: ID of realm.
        """
        if user_id:
            self.get_user_updates(user_id)
        elif section_id:
            self.get_user_updates(section_id)
        elif group_id:
            self.get_user_updates(group_id)
        else:
            raise TypeError('Realm id property required.')

    def get_user_updates(self, user_id):
        return [Update(raw) for raw in self._get('users/%s/updates' % user_id)['update']]

    def get_section_updates(self, section_id):
        return [Update(raw) for raw in self._get('sections/%s/updates' % section_id)['update']]

    def get_group_updates(self, group_id):
        return [Update(raw) for raw in self._get('groups/%s/updates' % group_id)['update']]


    def get_feed(self):
        """
        Get update feed for the current user.

        Use this function to see what's on the user's home feed.
        Theoretically, users/[user ID]/updates could be used as an alternative to this.

        :return: List of recent updates.
        """
        return [Update(raw) for raw in self._get('recent')['update']]


    def get_update(self, update_id, user_id=None, section_id=None, group_id=None):
        """
        Get updates in any realm.

        :param *_id: ID of realm.
        """
        if user_id:
            self.get_user_update(update_id, district_id)
        elif section_id:
            self.get_section_update(update_id, section_id)
        elif group_id:
            self.get_group_update(update_id, group_id)
        else:
            raise TypeError('Realm id property required.')

    def get_user_update(self, update_id, user_id):
        return Update(self._get('users/%s/updates/%s' % (user_id, update_id)))

    def get_section_update(self, update_id, section_id):
        return Update(self._get('sections/%s/updates/%s' % (section_id, update_id)))

    def get_group_update(self, update_id, group_id):
        return Update(self._get('groups/%s/updates/%s' % (group_id, update_id)))


    def delete_update(self, update_id, user_id=None, section_id=None, group_id=None):
        """
        Delete an update in any realm.

        :param update_id: ID of update to delete.
        :param *_id: ID of realm.
        """
        if user_id:
            self.delete_user_update(update_id, district_id)
        elif section_id:
            self.delete_section_update(update_id, section_id)
        elif group_id:
            self.delete_group_update(update_id, group_id)
        else:
            raise TypeError('Realm id property required.')

    def delete_user_update(self, update_id, user_id):
        return Update(self._delete('users/%s/updates/%s' % (user_id, update_id)))

    def delete_section_update(self, update_id, section_id):
        return Update(self._delete('sections/%s/updates/%s' % (section_id, update_id)))

    def delete_group_update(self, update_id, group_id):
        return Update(self._delete('groups/%s/updates/%s' % (group_id, update_id)))


    def update_update(self, update, user_id=None, section_id=None, group_id=None):
        """
        Helper function for updating an update in any realm.

        :param update: Update object to post.
        :param *_id: ID of realm.
        """
        if user_id:
            return self.update_district_update(update, district_id)
        elif section_id:
            return self.update_section_update(update, section_id)
        elif group_id:
            return self.update_group_update(update, group_id)
        else:
            raise TypeError('Realm id property required.')

    def update_district_update(update, district_id):
        return Update(self._put('districts/%s/updates' % district_id, update.json()))

    def update_section_update(update, section_id):
        return Update(self._put('sections/%s/updates' % section_id, update.json()))

    def update_group_update(update, group_id):
        return Update(self._put('groups/%s/updates' % group_id, update.json()))


    def create_update_comment(self, comment, update_id, user_id=None, section_id=None, group_id=None):
        """
        Helper function for creating a comment on an update in any realm.

        :param comment: UpdateComment object to post.
        :param update_id: ID of update on which to create comment.
        :param *_id: ID of realm.
        """
        if user_id:
            return self.create_user_update_comment(comment, update_id, district_id)
        elif section_id:
            return self.create_section_update_comment(comment, update_id, section_id)
        elif group_id:
            return self.create_group_update_comment(comment, update_id, group_id)
        else:
            raise TypeError('Realm id property required.')

    def create_district_update(update, district_id):
        return Update(self._post('districts/%s/updates' % district_id, comment.json()))

    def create_section_update(update, section_id):
        return Update(self._post('sections/%s/updates' % section_id, comment.json()))

    def create_group_update(update, group_id):
        return Update(self._post('groups/%s/updates' % group_id, comment.json()))


    def get_update_comments(self, comment, update_id, user_id=None, section_id=None, group_id=None):
        """
        Helper function for creating a comment on an update in any realm.

        :param update_id: ID of update from which to get comments.
        :param *_id: ID of realm.
        """
        if user_id:
            return self.get_user_update_comments(update_id, district_id)
        elif section_id:
            return self.get_section_update_comments(update_id, section_id)
        elif group_id:
            return self.get_group_update_comments(update_id, group_id)
        else:
            raise TypeError('Realm id property required.')

    def get_user_update_comments(self, update_id, user_id):
        return [UpdateComment(raw) for raw in self._get('users/%s/updates/%s/comments' % (user_id, update_id))['comment']]

    def get_section_update_comments(self, update_id, section_id):
        return [UpdateComment(raw) for raw in self._get('sections/%s/updates/%s/comments' % (section_id, update_id))['comment']]

    def get_group_update_comments(self, update_id, group_id):
        return [UpdateComment(raw) for raw in self._get('groups/%s/updates/%s/comments' % (group_id, update_id))['comment']]


    def get_update_comment(self, comment_id, update_id, user_id=None, section_id=None, group_id=None):
        """
        Get data on an update comment in any realm.

        :param comment_id: ID of comment on which to get data.
        :param update_id: ID of update on which to create comment.
        :param *_id: ID of realm.
        """
        if user_id:
            return self.get_user_update_comment(comment_id, update_id, district_id)
        elif section_id:
            return self.get_section_update_comment(comment_id, update_id, section_id)
        elif group_id:
            return self.get_group_update_comment(comment_id, update_id, group_id)
        else:
            raise TypeError('Realm id property required.')

    def get_user_update_comment(self, comment_id, update_id, user_id):
        return UpdateComment(self._get('users/%s/updates/%s/comments/%s' % (user_id, update_id, comment_id)))

    def get_section_update_comment(self, comment_id, update_id, section_id):
        return UpdateComment(self._get('sections/%s/updates/%s/comments/%s' % (section_id, update_id, comment_id)))

    def get_group_update_comment(self, comment_id, update_id, group_id):
        return UpdateComment(self._get('groups/%s/updates/%s/comments/%s' % (group_id, update_id, comment_id)))


    def delete_update_comment(self, comment_id, update_id, user_id=None, section_id=None, group_id=None):
        """
        Get data on an update comment in any realm.

        :param comment_id: ID of comment on which to get data.
        :param update_id: ID of update on which to create comment.
        :param *_id: ID of realm.
        """
        if user_id:
            self.delete_user_update_comment(comment_id, update_id, district_id)
        elif section_id:
            self.delete_section_update_comment(comment_id, update_id, section_id)
        elif group_id:
            self.delete_group_update_comment(comment_id, update_id, group_id)
        else:
            raise TypeError('Realm id property required.')

    def delete_user_update_comment(self, comment_id, update_id, user_id):
        self._delete('users/%s/updates/%s/comments/%s' % (user_id, update_id, comment_id))

    def delete_section_update_comment(self, comment_id, update_id, section_id):
        self._delete('sections/%s/updates/%s/comments/%s' % (section_id, update_id, comment_id))

    def delete_group_update_comment(self, comment_id, update_id, group_id):
        self._delete('groups/%s/updates/%s/comments/%s' % (group_id, update_id, comment_id))

    # TODO: Implement Reminder requests
    # It's unclear what endpoints we should use

    def create_media_album(self, album, section_id=None, group_id=None):
        """
        Get data on an update comment in any realm.

        :param album: Album object to post to API.
        :param *_id: ID of realm.
        """
        if section_id:
            return self.create_section_media_album(album, section)
        elif group_id:
            return self.create_group_media_album(album, group_id)
        else:
            raise TypeError('Realm id property required.')

    def create_section_media_album(self, album, section_id):
        return MediaAlbum(self._post('sections/%s/albums' % section_id, album.json()))

    def create_group_media_album(self, album, group_id):
        return MediaAlbum(self._post('groups/%s/albums' % group_id, album.json()))


    def get_media_albums(self, section_id=None, group_id=None):
        """
        Get data on media albums in any realm.

        :param *_id: ID of realm.
        :return: List of MediaAlbum objects.
        """
        if section_id:
            return self.get_school_media_albums(section_id)
        elif group_id:
            return self.get_group_media_albums(group_id)
        else:
            raise TypeError('Realm id property required.')

    def get_section_media_albums(self, section_id):
        return [MediaAlbum(raw) for raw in self._get('sections/%s/albums' % section_id)['album']]

    def get_group_media_albums(self, group_id):
        return [MediaAlbum(raw) for raw in self._get('groups/%s/albums' % group_id)['album']]


    def get_media_album(self, album_id, section_id=None, group_id=None):
        """
        Get data on a media album in any realm.

        :param *_id: ID of realm.
        :return: MediaAlbum object.
        """
        if section_id:
            return self.get_section_media_album(album_id, section_id)
        elif group_id:
            return self.get_group_media_album(album_id, group_id)
        else:
            raise TypeError('Realm id property required.')

    def get_section_media_album(self, album_id, section_id):
        return MediaAlbum(self._get('sections/%s/albums/%s' % (section_id, album_id)))

    def get_group_media_album(self, album_id, group_id):
        return MediaAlbum(self._get('groups/%s/albums/%s' % (group_id, album_id)))


    def update_media_album(self, album, section_id=None, group_id=None):
        """
        Helper function for updating amedia album in any realm.

        :param *_id: ID of realm.
        :return: MediaAlbum object.
        """
        if section_id:
            return self.update_section_media_album(album_id, section_id)
        elif group_id:
            return self.update_group_media_album(album_id, group_id)
        else:
            raise TypeError('Realm id property required.')

    def update_section_media_album(self, album_id, section_id):
        return MediaAlbum(self._get('sections/%s/albums/%s' % (section_id, album_id)))

    def update_group_media_album(self, album_id, group_id):
        return MediaAlbum(self._get('groups/%s/albums/%s' % (group_id, album_id)))


    def delete_media_album(self, album, section_id=None, group_id=None):
        """
        Delete amedia album in any realm.

        :param *_id: ID of realm.
        :return: MediaAlbum object.
        """
        if section_id:
            self.delete_section_media_album(album_id, section_id)
        elif group_id:
            self.delete_group_media_album(album_id, group_id)
        else:
            raise TypeError('Realm id property required.')

    def delete_section_media_album(self, album_id, section_id):
        self._delete('sections/%s/albums/%s' % (section_id, album_id))

    def delete_group_media_album(self, album_id, group_id):
        self._delete('groups/%s/albums/%s' % (group_id, album_id))


    def get_media_album_content(self, content_id, album_id, section_id=None, group_id=None):
        """
        Get data on a media item from an album in any realm.

        Note: We could use the realm-ambiguous /album/[id] for this, but as of 2/15/15
        that endpoint is no longer maintained. For forward-compatibility, it's better to deal
        with this request as we do others.

        :param *_id: ID of realm.
        :return: MediaAlbum object.
        """
        if section_id:
            self.get_section_media_album_content(content_id, album_id, section_id)
        elif group_id:
            self.get_group_media_album_content(content_id, album_id, group_id)
        else:
            raise TypeError('Realm id property required.')

    def get_section_media_album_content(self, content_id, album_id, section_id):
        return Media(self._get('sections/%s/albums/%s/content/%s' % (section_id, album_id, content_id)))

    def get_group_media_album_content(self, content_id, album_id, group_id):
        return Media(self._get('groups/%s/albums/%s/content/%s' % (group_id, album_id, content_id)))


    def update_media_album_content(self, content, content_id, album_id, section_id=None, group_id=None):
        """
        Helper function for updating a media item from an album in any realm.

        Note: We could use the realm-ambiguous /album/[id] for this, but as of 2/15/15
        that endpoint is no longer maintained. For forward-compatibility, it's better to deal
        with this request as we do others.

        :param content: Content object containing data to update.
        :param content_id: ID of content to update.
        :param *_id: ID of realm.
        :return: MediaAlbum object.
        """
        if section_id:
            self.update_section_media_album_content(content, content_id, album_id, section_id)
        elif group_id:
            self.update_group_media_album_content(content, content_id, album_id, group_id)
        else:
            raise TypeError('Realm id property required.')

    def update_section_media_album_content(self, content, content_id, album_id, section_id):
        self._put('sections/%s/albums/%s/content/%s' % (section_id, album_id, content_id), content.json())

    def update_group_media_album_content(self, content, content_id, album_id, group_id):
        self._put('groups/%s/albums/%s/content/%s' % (group_id, album_id, content_id), content.json())


    def create_media_album_content(self, content, content_id, album_id, section_id=None, group_id=None):
        """
        Helper function for creating a media item in an album in any realm.

        Note: We could use the realm-ambiguous /album/[id] for this, but as of 2/15/15
        that endpoint is no longer maintained. For forward-compatibility, it's better to deal
        with this request as we do others.

        :param content: Content object containing data to update.
        :param content_id: ID of content to update.
        :param *_id: ID of realm.
        :return: MediaAlbum object.
        """
        if section_id:
            self.create_section_media_album_content(content, content_id, album_id, section_id)
        elif group_id:
            self.create_group_media_album_content(content, content_id, album_id, group_id)
        else:
            raise TypeError('Realm id property required.')

    def create_section_media_album_content(self, content, content_id, album_id, section_id):
        return Media(self._post('sections/%s/albums/%s/content' % (section_id, album_id), content.json()))

    def create_group_media_album_content(self, content, content_id, album_id, group_id):
        return Media(self._post('groups/%s/albums/%s/content' % (group_id, album_id), content.json()))


    def delete_media_album_content(self, content_id, album_id, section_id=None, group_id=None):
        """
        Helper function for updating a media item from an album in any realm.

        Note: We could use the realm-ambiguous /album/[id] for this, but as of 2/15/15
        that endpoint is no longer maintained. For forward-compatibility, it's better to deal
        with this request as we do others.

        :param content: Content object containing data to update.
        :param content_id: ID of content to update.
        :param *_id: ID of realm.
        :return: MediaAlbum object.
        """
        if section_id:
            self.delete_section_media_album_content(content_id, album_id, section_id)
        elif group_id:
            self.delete_group_media_album_content(content_id, album_id, group_id)
        else:
            raise TypeError('Realm id property required.')

    def delete_section_media_album_content(self, content_id, album_id, section_id):
        self._delete('sections/%s/albums/%s/content/%s' % (section_id, album_id, content_id))

    def delete_group_media_album_content(self, content_id, album_id, group_id):
        self._delete('groups/%s/albums/%s/content/%s' % (group_id, album_id, content_id))


    def create_document(self, document, section_id=None, group_id=None):
        """
        Helper function for creating a document in any realm.

        :param document: Document object to post to API.
        :param *_id: ID of realm.
        """
        if school_id:
            return self.create_section_media_album(document, school_id)
        if section_id:
            return self.create_section_media_album(document, section_id)
        else:
            raise TypeError('Realm id property required.')

    def create_school_media_album(self, document, school_id):
        return Document(self._post('schools/%s/documents' % school_id, document.json()))

    def create_section_media_album(self, document, section_id):
        return Document(self._post('sections/%s/documents' % section_id, document.json()))


    def get_documents(self, section_id=None, group_id=None):
        """
        Helper function for creating a document in any realm.

        :param document: Document object to post to API.
        :param *_id: ID of realm.
        """
        if school_id:
            return self.get_school_documents(school_id)
        if section_id:
            return self.get_section_documents(section_id)
        else:
            raise TypeError('Realm id property required.')

    def get_school_documents(self, school_id):
        return [Document(raw) for raw in self._post('schools/%s/documents' % school_id)['document']]

    def get_section_documents(self, section_id):
        return [Document(raw) for raw in self._post('sections/%s/documents' % section_id)['document']]


    def get_document(self, document_id, section_id=None, group_id=None):
        """
        Get data on a document in any realm.

        :param document: Document object to post to API.
        :param *_id: ID of realm.
        """
        if school_id:
            return self.get_school_document(document_id, school_id)
        if section_id:
            return self.get_section_document(document_id, section_id)
        else:
            raise TypeError('Realm id property required.')

    def get_school_document(self, document_id, school_id):
        return Document(self._post('schools/%s/documents/%s' % (school_id, document_id)))

    def get_section_document(self, document_id, section_id):
        return Document(self._post('sections/%s/documents/%s' % (section_id, document_id)))


    def update_document(self, document, document_id, section_id=None, group_id=None):
        """
        Helper function for updating adocument in any realm.

        :param document: Document object to post to API.
        :param *_id: ID of realm.
        """
        if school_id:
            self.update_school_document(document, document_id, school_id)
        if section_id:
            self.update_section_document(document, document_id, section_id)
        else:
            raise TypeError('Realm id property required.')

    def update_school_document(self, document, document_id, school_id):
        self._put('schools/%s/documents/%s' % (school_id, document_id), document.json())

    def update_section_document(self, document, document_id, section_id):
        self._put('sections/%s/documents/%s' % (section_id, document_id), document.json())


    def delete_document(self, document_id, section_id=None, group_id=None):
        """
        Delete adocument in any realm.

        :param document_id: ID of document to delete.
        :param *_id: ID of realm.
        """
        if school_id:
            self.delete_school_document(document_id, school_id)
        if section_id:
            self.delete_section_document(document_id, section_id)
        else:
            raise TypeError('Realm id property required.')

    def delete_school_document(self, document_id, school_id):
        self._put('schools/%s/documents/%s' % (school_id, document_id))

    def delete_section_document(self, document_id, section_id):
        self._put('sections/%s/documents/%s' % (section_id, document_id))


    def get_grading_scale(self, section_id):
        """
        Get data on the grading scale used in a course section.

        The documentation on this endpoint is incorrect, a single object is returned rather than a list.

        :param section_id: ID of section whose grading scale to get data on.
        :return: GradingScale object.
        """
        return GradingScale(self._get('sections/%s/grading_scales' % section_id))


    def get_rubrics(self, section_id):
        """
        Get list of rubrics used in a given course section.

        :param section_id: ID of section from which to get rubrics.
        :return: List of Rubric objects.
        """
        return [Rubric(raw) for raw in self._get('sections/%s/grading_rubrics' % section_id)['grading_rubric']]

    def get_rubric(self, rubric_id, section_id):
        """
        Get data on a rubric.

        :param rubric_id: ID of rubric on which to get data.
        :param section_id: ID of section in which rubric is used.
        """
        return Rubric(self._get('sections/%s/grading_rubrics/%s' % (section_id, rubric_id)))


    def create_grading_categories(self, categories, section_id):
        """
        Create multiple grading categories.

        :param categories: List of GradingCategory objects to create.
        :param section_id: ID of section in which to create categories.
        """
        return [GradingCategory(raw) for raw in self._put('sections/%s/grading_categories' % section_id, {'grading_categories': {'grading_category': [category.json() for category in categories]}})['grading_category']]

    def get_grading_categories(self, section_id):
        """
        Get a list of grading categories in a course section.

        :param section_id: ID of section whose categories to get.
        """
        return [GradingCategory(raw) for raw in self._get('sections/%s/grading_categories' % section_id)['grading_category']]

    def get_grading_category(self, category_id, section_id):
        """
        Get agrading category in a course section.

        :param category_id: ID of category.
        :param section_id: ID of category's section.
        """
        return GradingCategory(self._get('sections/%s/grading_categories/%s' % (section_id, category_id)))

    def update_grading_category(self, category, section_id):
        """
        Get data on a grading category in a course section.

        :param category: Category object to update.
        :param section_id: ID of category's section.
        :return: GradingCategory object recieved from API.
        """
        return self.create_grading_categories([category], section_id)[0]

    def create_grading_categories(self, categories, section_id):
        """
        Update multiple grading categories.

        :param categories: List of GradingCategory objects to create.
        :param section_id: ID of section in which to create categories.
        """
        return [GradingCategory(raw) for raw in self._post('sections/%s/grading_categories' % section_id, {'grading_categories': {'grading_category': [category.json() for category in categories]}})['grading_category']]

    def delete_grading_category(self, category_id, section_id):
        """
        Delete agrading category in a course section.

        :param category_id: ID of category.
        :param section_id: ID of category's section.
        """
        self._delete('sections/%s/grading_categories/%s' % (section_id, category_id))


    def create_grading_groups(self, groups, section_id):
        """
        Create multiple grading groups.

        :param groups: List of GradingGroup objects to create.
        :param section_id: ID of section in which to create groups.
        """
        return [GradingGroup(raw) for raw in self._put('sections/%s/grading_groups' % section_id, {'grading_groups': {'grading_group': [group.json() for group in groups]}})['grading_group']]

    def get_grading_groups(self, section_id):
        """
        Get a list of grading groups in a course section.

        :param section_id: ID of section whose groups to get.
        """
        return [GradingGroup(raw) for raw in self._get('sections/%s/grading_groups' % section_id)['grading_group']]

    def get_grading_group(self, group_id, section_id):
        """
        Get agrading group in a course section.

        :param group_id: ID of group.
        :param section_id: ID of group's section.
        """
        return GradingGroup(self._get('sections/%s/grading_groups/%s' % (section_id, group_id)))

    def update_grading_group(self, group, section_id):
        """
        Get data on a grading group in a course section.

        :param group: Group object to update.
        :param section_id: ID of group's section.
        :return: GradingGroup object recieved from API.
        """
        return self.create_grading_groups([group], section_id)[0]

    def create_grading_groups(self, groups, section_id):
        """
        Update multiple grading groups.

        :param groups: List of GradingGroup objects to create.
        :param section_id: ID of section in which to create groups.
        """
        return [GradingGroup(raw) for raw in self._post('sections/%s/grading_groups' % section_id, {'grading_groups': {'grading_group': [group.json() for group in groups]}})['grading_group']]

    def delete_grading_group(self, group_id, section_id):
        """
        Delete agrading group in a course section.

        :param group_id: ID of group.
        :param section_id: ID of group's section.
        """
        self._delete('sections/%s/grading_groups/%s' % (section_id, group_id))


    def get_assignments(self, section_id):
        return [Assignment(raw) for raw in self._get('sections/%s/assignments' % section_id)['assignment']]

    def get_assignment(self, section_id, assignment_id):
        return Assignment(self._get('sections/%s/assignments/%s' % (section_id, assignment_id)))


    def get_assignment_comments(self, section_id, assignment_id):
        return [Assignment(raw) for raw in self._get('sections/%s/assignments/%s/comments' % (section_id, assignment_id))['comment']]

    def get_assignment_comment(self, section_id, assignment_id, comment_id):
        return Assignment(self._get('sections/%s/assignments/%s' % (section_id, assignment_id)))


    # TODO: Support Grades
    # TODO: Support Attendance
    # TODO: Support Submissions
    # TODO: Support Course Content Folders
    # TODO: Support Pages
    # TODO: Support SCORM Packages
    # TODO: Support Web Content Package
    # TODO: Support Completion

    def get_friend_requests(self, user_id):
        return [FriendRequest(raw) for raw in self._get('users/%s/requests/friends' % user_id)['request']]

    def get_friend_request(self, user_id, request_id):
        return FriendRequest(self._get('users/%s/requests/friends/%s' % (user_id, request_id)))


    def get_user_section_invites(self, user_id):
        return [Invite(raw) for raw in self._get('users/%s/invites/sections' % user_id)['invite']]

    def get_user_group_invites(self, user_id):
        return [Invite(raw) for raw in self._get('users/%s/invites/groups' % user_id)['invite']]

    def get_user_section_invite(self, user_id, invite_id):
        return Invite(self._get('users/%s/invites/sections/%s' % (user_id, invite_id)))

    def get_user_group_invite(self, user_id, invite_id):
        return Invite(self._get('users/%s/invites/groups/%s' % (user_id, invite_id)))


    def get_user_network(self, user_id):
        return [User(raw) for raw in self._get('users/%s/network' % user_id)['users']]


    def get_user_grades(self, user_id):
        return [Grade(raw) for raw in self._get('users/%s/grades' % user_id)['section']]


    def get_user_sections(self, user_id):
        return [Section(raw) for raw in self._get('users/%s/sections' % user_id)['section']]

    def get_user_groups(self, user_id):
        return [Group(raw) for raw in self._get('users/%s/groups' % user_id)['group']]

    # TODO: Implement get_user_requests
    # TODO: Implement get_user_invites
    # TODO: Implement get_user_external_id

    # TODO: Implement get_grading_periods and get_grading_period

    def get_roles(self):
        return [Role(raw) for raw in self._get('roles')['role']]

    def get_role(self, role_id):
        return Role(self._get('roles/%s' % role_id))

    def get_messages(self):
        return [MessageThread(raw) for raw in self._get('messages')['message']]

    def get_sent_messages(self):
        return [MessageThread(raw) for raw in self._get('messages/sent')['message']]

    def get_inbox_messages(self):
        return [MessageThread(raw) for raw in self._get('messages/inbox')['message']]

    def get_message(self, message_id):
        """
        Fetch data on a specific message thread.

        Note: The endpoints messages/inbox/[message id] and messages/sent/[message id] can be used for this with the same result. Odd that the API would be set up this way.

        :param message_id: ID of the message thread desired.
        :return: list of messages in that thread.
        """
        return [Message(raw) for raw in self._get('messages/inbox/%s' % message_id)['message']]

    def send_message(self, subject, message, user_ids):
        """
        Send a message to a user or users.

        :param subject: A string holding the subject of a message.
        :param message: A string holding the body of a message.
        :param user_ids: A list of user ids to send the message to.
        """
        recipients = ','.join([str(uid) for uid in user_ids])
        return Message(self._post('messages', {'subject': subject, 'message': message, 'recipient_ids': recipients}))

    # Implement resource collections, resource templates

    def _like(self, path):
        """
        Post a like request.

        :param path: The path with values to POST to.
        :return: Number of likes on the object.
        """
        try:
            return self._post(path, {'like_action': True})['likes']
        except TypeError:
            raise NoDifferenceError('You have already liked this post.')

    def _unlike(self, path):
        """
        Post an unlike request.

        :param path: The path with values to POST to.
        :return: Number of likes on the object.
        """
        try:
            return self._post(path, {'like_action': False})['likes']
        except TypeError:
            raise NoDifferenceError('You have already unliked this post.')

    def like(self, id):
        """
        Like an object.

        :param id: ID of object to like.
        :return: Number of likes on the object.
        """
        return self._like('like/%s' % id)

    def unlike(self, id):
        """
        UNlike an object.

        :param id: ID of object to unlike.
        :return: Number of likes on the object.
        """
        return self._unlike('like/%s' % id)

    def get_likes(self, id):
        """
        Get all users who have liked an object.

        :param id: ID of object to check likes of.
        :return: List of users who have liked an object.
        """
        return [User(raw) for raw in self._get('like/%s' % id)['users']]

    def like_comment(self, id, comment_id):
        """
        Like a comment on an object.

        :param id: ID of object on which the comment was written.
        :param comment_id: ID of comment to like.
        """
        return self._like('like/%s/comment/%s' % (id, comment_id))

    def unlike_comment(self, id, comment_id):
        """
        UNlike a comment on an object.

        :param id: ID of object on which the comment was written.
        :param comment_id: ID of comment to unlike.
        """
        return self._unlike('like/%s/comment/%s' % (id, comment_id))

    def vote(self, poll_id, choice_id):
        """
        Cast a vote on a poll.

        Poll data is packaged in update objects. Choice and poll IDs can be found there.

        :param poll_id: ID of poll to vote on.
        :param choice_id: ID of choice you'd like to make.
        """
        return self._post('poll/%s/vote' % poll_id, {'id': choice_id, 'select': True})

    def get_user_actions(self, user_id, start=None, end=int(time.time())):
        """
        Get analysis of a user's actions over a given period of time.

        This endpoint is typically only available to site admins.

        :param user_id: ID of user to get actions of.
        :param start: Timestamp at which to start action list. Defaults to 7 days before end.
        :param end: Timestamp at which to end action list.
        """
        start = end-604800 if start == None else start
        if start < end-604800:
            raise AttributeError('Start timestamp must be no earlier than 7 days before end timestamp.')
        return [Action(raw) for raw in self._get('analytics/users/%s?start_time=%s&end_time=%s' % (user_id, start, end))['actions']]

    # TODO: Implement other analytics endpoints
    # TODO: Implement multi-get(!) and multi-options requests. Don't seem to work right now.

<<<<<<< HEAD
    def multi_get(self, endpoints):
        """
        Generic function for running multiget requests.

        Used for abstraction by other multi_get functions.

        :param endpoints: List of endpoints to which to make requests. API endpoint will be appended to the start.
        """

        return self._post('multiget', {'requests': {'request': [('/v1/%s' % endpoint) for endpoint in endpoints]}})['response']
    def multi_get_groups(self, group_ids):
        """
        Get multiple groups by ID.

        :param group_ids: List of IDs of groups to get.
        """
        return [Group(raw) for raw in self.multi_get([('groups/%s' % group_id) for group_id in group_ids])]

    def multi_get_courses(self, course_ids):
        """
        Get multiple courses by ID.

        :param course_ids: List of IDs of courses to get.
        """
        return [Course(raw) for raw in self.multi_get([('courses/%s' % course_id) for course_id in course_ids])]

    def multi_get_sections(self, section_ids):
        """
        Get multiple sections by ID.

        :param section_ids: List of IDs of sections to get.
        """
        return [Section(raw) for raw in self.multi_get([('sections/%s' % section_id) for section_id in section_ids])]

    def multi_get_users(self, user_ids):
        """
        Get multiple users by ID.

        :param user_ids: List of IDs of users to get.
        """
        return [User(raw) for raw in self.multi_get([('users/%s' % user_id) for user_id in user_ids])]
=======
    # TODO: Support all User-Specific Objects, User Information, etc. requests
>>>>>>> ce6548e4

    def _search(self, keywords, search_type):
        """
        Get the items for a search of keywords and type.

        :param keywords: The keywords you wish to search with.
        :param type: The type of search (user, group, course).
        :return: A list of dictionaries representing search outputs.
        """
        return self._get('search?keywords=%s&type=%s' % ('+'.join(keywords), search_type))[search_type+'s']['search_result']

    def search_users(self, keywords):
        """
        Get the items for a search of keywords in users.

        :param keywords: The keywords you wish to search with.
        :return: A list of dictionaries representing search outputs.
        """
        return self._search(keywords, 'user')

    def search_groups(self, keywords):
        """
        Get the items for a search of keywords in groups.

        :param keywords: The keywords you wish to search with.
        :return: A list of dictionaries representing search outputs.
        """
        return self._search(keywords, 'group')

    def search_courses(self, keywords):
        """
        Get the items for a search of keywords in courses.

        :param keywords: The keywords you wish to search with.
        :return: A list of dictionaries representing search outputs.
        """
        return self._search(keywords, 'course')<|MERGE_RESOLUTION|>--- conflicted
+++ resolved
@@ -47,11 +47,7 @@
         :return: JSON response.
         """
         try:
-<<<<<<< HEAD
             return self.schoology_auth.oauth.get(url='%s%s?limit=%s' % (self._ROOT, path, self.limit), headers=self._request_header()).json()
-=======
-            return requests.get('%s%s?limit=%s' % (self._ROOT, path, self.limit), headers=self._request_header()).json()
->>>>>>> ce6548e4
         except json.decoder.JSONDecodeError:
             return {}
 
@@ -2088,51 +2084,7 @@
     # TODO: Implement other analytics endpoints
     # TODO: Implement multi-get(!) and multi-options requests. Don't seem to work right now.
 
-<<<<<<< HEAD
-    def multi_get(self, endpoints):
-        """
-        Generic function for running multiget requests.
-
-        Used for abstraction by other multi_get functions.
-
-        :param endpoints: List of endpoints to which to make requests. API endpoint will be appended to the start.
-        """
-
-        return self._post('multiget', {'requests': {'request': [('/v1/%s' % endpoint) for endpoint in endpoints]}})['response']
-    def multi_get_groups(self, group_ids):
-        """
-        Get multiple groups by ID.
-
-        :param group_ids: List of IDs of groups to get.
-        """
-        return [Group(raw) for raw in self.multi_get([('groups/%s' % group_id) for group_id in group_ids])]
-
-    def multi_get_courses(self, course_ids):
-        """
-        Get multiple courses by ID.
-
-        :param course_ids: List of IDs of courses to get.
-        """
-        return [Course(raw) for raw in self.multi_get([('courses/%s' % course_id) for course_id in course_ids])]
-
-    def multi_get_sections(self, section_ids):
-        """
-        Get multiple sections by ID.
-
-        :param section_ids: List of IDs of sections to get.
-        """
-        return [Section(raw) for raw in self.multi_get([('sections/%s' % section_id) for section_id in section_ids])]
-
-    def multi_get_users(self, user_ids):
-        """
-        Get multiple users by ID.
-
-        :param user_ids: List of IDs of users to get.
-        """
-        return [User(raw) for raw in self.multi_get([('users/%s' % user_id) for user_id in user_ids])]
-=======
     # TODO: Support all User-Specific Objects, User Information, etc. requests
->>>>>>> ce6548e4
 
     def _search(self, keywords, search_type):
         """
