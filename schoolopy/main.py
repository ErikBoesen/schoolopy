from .models import *
import requests
import time
import random
import json


class Schoology:
    _ROOT = 'https://api.schoology.com/v1/'
    key = ''
    secret = ''

    def __init__(self, key, secret):
        self.key = key
        self.secret = secret

    def _oauth_header(self):
        auth = 'OAuth realm="Schoology API",'
        auth += 'oauth_consumer_key="%s",' % self.key
        auth += 'oauth_token="",'
        auth += 'oauth_nonce="%s",' % ''.join([str(random.randint(0, 9)) for i in range(8)])
        auth += 'oauth_timestamp="%d",' % time.time()
        auth += 'oauth_signature_method="PLAINTEXT",'
        auth += 'oauth_version="1.0",'
        auth += 'oauth_signature="%s%%26"' % self.secret
        return auth

    def _request_header(self):
        header = {
            'Authorization': self._oauth_header(),
            'Accept': 'application/json',
            'Host': 'api.schoology.com',
            'Content-Type': 'application/json'
        }
        return header

    def _get(self, path):
        """
        GET data from a given endpoint.

        :param path: Path (following API root) to endpoint.
        :return: JSON response.
        """
        try:
            return requests.get(self._ROOT + path, headers=self._request_header()).json()
        except json.decoder.JSONDecodeError:
            return {}

    def _post(self, path, data):
        """
        POST valid JSON to a given endpoint.

        :param path: Path (following API root) to endpoint.
        :param data: JSON data to POST.
        :return: JSON response.
        """
        try:
            return requests.post(self._ROOT + path, json=data, headers=self._request_header()).json()
        except json.decoder.JSONDecodeError:
            return {}

    def _put(self, path, data):
        """
        PUT valid JSON to a given endpoint.

        :param path: Path (following API root) to endpoint.
        :param data: JSON data to PUT.
        :return: JSON response.
        """
        try:
            return requests.put(self._ROOT + path, json=data, headers=self._request_header()).json()
        except json.decoder.JSONDecodeError:
            return {}

    def _delete(self, path):
        """
        Send a DELETE request to a given endpoint.

        :param path: Path (following API root) to endpoint.
        """
        requests.delete(self._ROOT + path, headers=self._request_header())

    def get_schools(self):
        """
        Get data on all schools.

        :return: List of school objects of which a user is aware.
        """
        return [School(raw) for raw in self._get('schools')['school']]

    def get_school(self, school_id):
        """
        Get data on an individual school.

        :return: School object with data on the requested school.
        """
        return School(self._get('schools/%s' % school_id))

    def create_school(self, school):
        """
        Create a new school.

        :param school: School object containing necessary fields.
        :return: School object obtained from API.
        """
        return School(self._post('schools', school))

    def edit_school(self, school_id, school):
        """
        Edit a school.

        :param school_id: ID of school to edit.
        :param school: School object containing necessary fields.
        :return: School object obtained from API.
        """
        # TODO: Does this endpoint return anything?
        self._put('schools/%s' % school_id, school)

    def get_buildings(self, school_id):
        """
        Get data on buildings in a given school.

        :param school_id: ID of school whose buildings to get.
        :return: List of building objects in that school.
        """
        return [Building(raw) for raw in self._get('schools/%s/buildings' % school_id)]

    # There is currently no endpoint for getting data on individual buildings.
    # This is due in part to the oft-blurred line Schoology draws between schools and buildings.

    def create_building(self, school_id, building):
        """
        Create a new building.

        :param building: Building object containing necessary fields.
        :return: Building object obtained from API.
        """
        return Building(self._post('schools/%s/buildings' % school_id, building))

    def get_self_user_info(self):
        """
        Gets user info for yourself, if you have a current Schoology sessions

        :return: WebsiteClient object obtained from API.
        """
        return WebsiteClient(self._get('app-user-info'))

    def get_me(self):
        """
        Get data of the client using this method (Yourself)

        :return: User object obtained from API. (Of yourself)
        """
        return User(self.get_user(self.get_self_user_info()['api_uid']))

    def get_users(self, inactive=False):
        """
        Get data on all users.

        :param inactive: Gets inactive users instead of normal ones.
        :return: List of User objects.
        """
        return [User(raw) for raw in self._get('users' + ('/inactive' if inactive else ''))['user']]

    def get_user(self, user_id, inactive=False):
        """
        Get data on an individual user.

        :param user_id: ID of user on whom to get data.
        :return: User object.
        """
        return User(self._get(('users/' + ('inactive/' if inactive else '') + '%s') % user_id))

    def create_user(self, user, user_id):
        """
        Create a new user.

        :param user: User object containing necessary fields.
        :param user_id: ID of user you wish to create.
        :return: User object obtained from API.
        """
        return User(self._post('users/%s' % user_id, user))

    def create_users(self, users):
        """
        Bulk create users.

        :param users: A list of users
        :return: User objects obtained from API.
        """
        if len(users) > 50:
            raise AttributeError("Your list of users must hold no more than 50 people.")
        return [User(raw) for raw in self._post('users', {'users': {'user': [user.json() for user in users]}})]

    def update_user(self, user, user_id):
        """
        Update an existing user.

        :param user: User object containing necessary fields.
        :param user_id: ID of user you wish to update.
        :return: User object obtained from API.
        """
        self._put('users/%s' % user_id, user)

    def update_users(self, users):
        """
        Bulk update users.

        :param users: A list of users
        :return: User objects obtained from API.
        """
        if len(users) > 50:
            raise AttributeError("Your list of users must hold no more than 50 people.")
        return [User(raw) for raw in self._put('users', {'users': {'user': [user.json() for user in users]}})]

    def delete_user(self, user_id):
        """
        Delete a user.

        :param user_id: ID of user you wish to delete.
        """
        self._delete('users/%s' % user_id)

    def get_languages(self):
        """
        Get data on all languages a user can have.

        :return: A list of Language objects.
        """
        return [Language(raw) for raw in self._get('users/languages')['language']]

    def get_groups(self):
        """
        Get data on all groups.

        :return: List of Group objects.
        """
        return [Group(raw) for raw in self._get('groups')['group']]

    def get_group(self, group_id):
        """
        Get data on an individual group.

        :param group_id: ID of group on which to get data.
        :return: Group object.
        """
        return Group(self._get('groups/%s' % group_id))

    def get_courses(self):
        """
        Get data on all courses.

        :return: List of Course objects.
        """
        return [Course(raw) for raw in self._get('courses')['course']]

    def get_course(self, course_id):
        """
        Get data on an individual course.

        :param course_id: ID of course on which to get data.
        :return: Course object.
        """
        return Course(self._get('courses/%s' % course_id))

    def get_sections(self):
        """
        Get data on all sections.

        :return: List of Section objects.
        """
        return [Section(raw) for raw in self._get('sections')['section']]

    def get_section(self, section_id):
        """
        Get data on an individual section.

        :param section_id: ID of section on which to get data.
        :return: Section object.
        """
        return Section(self._get('sections/%s' % section_id))


    def create_enrollment(self, enrollment, section_id=None, group_id=None):
        """
        Helper function for creating an enrollment in any realm.

        Exactly one realm id property must be specified by name in calls to this method.

        :param enrollment: Enrollment object to post to API.
        :param *_id: ID of realm from which to get events.
        :return: Enrollment object recieved from API.
        """
        if section_id:
            return self.create_section_enrollment(enrollment, section_id)
        elif group_id:
            return self.create_group_enrollment(enrollment, group_id)
        else:
            raise TypeError('Realm id property required.')

    def create_section_enrollment(self, enrollment, section_id):
        return Enrollment(self._post('sections/%s/enrollments' % section_id, enrollment))

    def create_group_enrollment(self, enrollment, group_id):
        return Enrollment(self._post('groups/%s/enrollments' % group_id, enrollment))

    def get_enrollments(self, section_id=None, group_id=None):
        """
        Helper function to get enrollments in any realm. Realm will be decided based on named parameters passed.

        You must provide either a section_id or group_id, and name your parameters.

        :param section_id: ID of section whose enrollments to get.
        :param group_id: ID of group whose enrollments to get.
        :return: List of User objects.
        """
        if section_id:
            return self.get_section_enrollments(section_id)
        elif group_id:
            return self.get_group_enrollments(group_id)
        else:
            raise TypeError('Realm id property required.')

    def get_section_enrollments(self, section_id):
        return [Enrollment(raw) for raw in self._get('sections/%s/enrollments' % section_id)['enrollment']]

    def get_group_enrollments(self, group_id):
        return [Enrollment(raw) for raw in self._get('groups/%s/enrollments' % group_id)['enrollment']]


    # TODO: Do we need to provide the ID of the realm?
    def join_section(self, access_code):
        return Enrollment(self._post('sections/accesscode' % access_code, {'access_code': access_code}))

    def join_group(self, access_code):
        return Enrollment(self._post('sections/accesscode' % access_code, {'access_code': access_code}))


    def create_enrollments(self, enrollments, section_id=None, group_id=None):
        """
        Helper function to create multiple enrollments in any realm. Realm will be decided based on named parameters passed.

        You must provide either a section_id or group_id, and name your parameters.

        :param enrollments: List of Enrollment objects to post to API.
        :param section_id: ID of section whose enrollments to get.
        :param group_id: ID of group whose enrollments to get.
        :return: List of User objects.
        """
        if section_id:
            return self.create_section_enrollments(enrollments, section_id)
        elif group_id:
            return self.create_group_enrollments(enrollments, group_id)
        else:
            raise TypeError('Realm id property required.')

    def create_section_enrollments(self, enrollments, section_id):
        """
        Create section enrollments in bulk.

        :param section_id: ID of section in which to create enrollments.
        :param enrollments: List of Enrollment objects to be created. Up to 50 enrollments can be created at a time.
        :return: List of Enrollment objects recieved from Schoology API.
        """
        return [Enrollment(raw) for raw in self._post('sections/%s/enrollments' % section_id, {'enrollments': {'enrollment': [enrollment.json() for enrollment in enrollments]}})]

    def create_group_enrollments(self, enrollments, group_id):
        """
        Create group enrollments in bulk.

        :param group_id: ID of group in which to create enrollments.
        :param enrollments: List of Enrollment objects to be created. Up to 50 enrollments can be created at a time.
        :return: List of Enrollment objects recieved from API.
        """
        return [Enrollment(raw) for raw in self._post('groups/%s/enrollments' % group_id, {'enrollments': {'enrollment': [enrollment.json() for enrollment in enrollments]}})]

    def update_enrollment(self, enrollment, group_id=None, section_id=None):
        """
        Helper function for updating an enrollment.

        Either group_id or section_id must be specified by name in calls to this method.

        :param group_id: ID of group whose enrollment to edit.
        :param section_id: ID of section whose enrollment to edit.
        :param enrollment: Enrollment object containing new data. Must contain at least uid and status properties.
        :return: List of Enrollment objects recieved from API.
        """
        if section_id:
            return self.update_section_enrollment(section_id, enrollment)
        elif group_id:
            return self.update_group_enrollment(group_id, enrollment)
        else:
            raise TypeError('Realm id property required.')

    def update_section_enrollment(self, enrollment, section_id):
        return update_section_enrollments(section_id, [enrollment])

    def update_group_enrollment(self, enrollment, group_id):
        return update_group_enrollments(group_id, [enrollment])

    def update_section_enrollments(self, enrollments, section_id):
        return [Enrollment(raw) for raw in self._put('sections/%s/enrollments' % section_id, {'enrollments': {'enrollment': [enrollment.json() for enrollment in enrollments]}})]

    def update_group_enrollments(self, enrollments, group_id):
        return [Enrollment(raw) for raw in self._put('groups/%s/enrollments' % group_id, {'enrollments': {'enrollment': [enrollment.json() for enrollment in enrollments]}})]

    def delete_enrollment(self, enrollment_id, section_id=None, group_id=None):
        """
        Helper function for deleting an enrollment in any realm.

        Either group_id or section_id must be specified by name in calls to this method.

        :param section_id: ID of section from which to delete enrollment.
        :param group_id: ID of group from which to delete enrollment.
        :param enrollment_id: ID of enrollment to delete.
        """
        if section_id:
            return self.delete_section_enrollment(section_id, enrollment_id)
        elif group_id:
            return self.delete_group_enrollment(group_id, enrollment_id)
        else:
            raise TypeError('Realm id property required.')

    def delete_section_enrollment(self, enrollment_id, section_id):
        delete_section_enrollments(section_id, [enrollment_id])

    def delete_group_enrollment(self, enrollment_id, group_id):
        delete_group_enrollments(group_id, [enrollment_id])

    def delete_enrollments(self, enrollment_ids):
        self._delete('enrollments?enrollment_ids=' + ','.join(enr))

    # Course enrollments imports not implemented, similar effect can be obtained

    def get_events(self, district_id=None, school_id=None, user_id=None, section_id=None, group_id=None):
        """
        Helper function for getting data on events in any realm.

        Exactly one realm id property must be specified by name in calls to this method.

        :param *_id: ID of realm from which to get events.
        :return: List of Event objects.
        """
        if district_id:
            return self.get_district_events(district_id)
        elif school_id:
            return self.get_school_events(school_id)
        elif user_id:
            return self.get_user_events(user_id)
        elif section_id:
            return self.get_section_events(section_id)
        elif group_id:
            return self.get_group_events(group_id)
        else:
            raise TypeError('Realm id property required.')

    def get_district_events(self, district_id):
        return [Event(raw) for raw in self._get('districts/%s/events' % district_id)['event']]

    def get_school_events(self, school_id):
        return [Event(raw) for raw in self._get('schools/%s/events' % school_id)['event']]

    def get_user_events(self, user_id):
        return [Event(raw) for raw in self._get('users/%s/events' % user_id)['event']]

    def get_section_events(self, section_id):
        return [Event(raw) for raw in self._get('sections/%s/events' % section_id)['event']]

    def get_group_events(self, group_id):
        return [Event(raw) for raw in self._get('groups/%s/events' % group_id)['event']]


    def create_event(self, event, district_id=None, school_id=None, user_id=None, section_id=None, group_id=None):
        """
        Helper function for creating a new event in any realm.

        Exactly one realm id property must be specified by name in calls to this method.

        :param event: Event object.
        :param *_id: ID of realm in which to create event.
        :return: List of Event objects.
        """
        if district_id:
            return self.create_district_event(event, district_id)
        elif school_id:
            return self.create_school_event(event, school_id)
        elif user_id:
            return self.create_user_event(event, user_id)
        elif section_id:
            return self.create_section_event(event, section_id)
        elif group_id:
            return self.create_group_event(event, group_id)
        else:
            raise TypeError('Realm id property required.')

    def create_district_event(self, event, district_id):
        return Event(self._post('districts/%s/events' % district_id, event))

    def create_school_event(self, event, school_id):
        return Event(self._post('schools/%s/events' % school_id, event))

    def create_user_event(self, event, user_id):
        return Event(self._post('users/%s/events' % user_id, event))

    def create_section_event(self, event, section_id):
        return Event(self._post('sections/%s/events' % section_id, event))

    def create_group_event(self, event, group_id):
        return Event(self._post('groups/%s/events' % group_id, event))


    def get_event(self, event_id, district_id=None, school_id=None, user_id=None, section_id=None, group_id=None):
        """
        Helper function for getting data on an individual event in any realm.

        Exactly one realm id property must be specified by name in calls to this method.

        :param event_id: ID of event on which to get data.
        :param *_id: ID of realm in which to create event.
        :return: Event object.
        """
        if district_id:
            return self.get_district_event(event_id, district_id)
        elif school_id:
            return self.get_school_event(event_id, school_id)
        elif user_id:
            return self.get_user_event(event_id, user_id)
        elif section_id:
            return self.get_section_event(event_id, section_id)
        elif group_id:
            return self.get_group_event(event_id, group_id)
        else:
            raise TypeError('Realm id property required.')

    def get_district_event(self, district_id, event_id):
        return Event(self._get('districts/%s/events/%s' % (district_id, event_id)))

    def get_school_event(self, school_id, event_id):
        return Event(self._get('schools/%s/events/%s' % (school_id, event_id)))

    def get_user_event(self, user_id, event_id):
        return Event(self._get('users/%s/events/%s' % (user_id, event_id)))

    def get_section_event(self, section_id, event_id):
        return Event(self._get('sections/%s/events/%s' % (section_id, event_id)))

    def get_group_event(self, group_id, event_id):
        return Event(self._get('groups/%s/events/%s' % (group_id, event_id)))

    def update_event(self, event_id, district_id=None, school_id=None, user_id=None, section_id=None, group_id=None):
        """
        Helper function for updating individual events in any realm.

        Exactly one realm id property must be specified by name in calls to this method.

        :param event_id: ID of event on which to get data.
        :param *_id: ID of realm in which to create event.
        """
        if district_id:
            self.get_district_event(event_id, district_id)
        elif school_id:
            self.get_school_event(event_id, school_id)
        elif user_id:
            self.get_user_event(event_id, user_id)
        elif section_id:
            self.get_section_event(event_id, section_id)
        elif group_id:
            self.get_group_event(event_id, group_id)
        else:
            raise TypeError('Realm id property required.')

    def update_district_event(self, event, district_id):
        self._put('districts/%s/events/%s' % (district_id, event.id), event)

    def update_school_event(self, event, school_id):
        self._put('schools/%s/events/%s' % (school_id, event.id), event)

    def update_user_event(self, event, user_id):
        self._put('users/%s/events/%s' % (user_id, event.id), event)

    def update_section_event(self, event, section_id):
        self._put('sections/%s/events/%s' % (section_id, event.id), event)

    def update_group_event(self, event, group_id):
        self._put('groups/%s/events/%s' % (group_id, event.id), event)

    def delete_event(self, event_id, district_id=None, school_id=None, user_id=None, section_id=None, group_id=None):
        """
        Helper function for deleting individual events in any realm.

        Exactly one realm id property must be specified by name in calls to this method.

        :param event_id: ID of event to delete.
        :param *_id: ID of realm in which to create event.
        """
        if district_id:
            self.delete_district_event(event_id, district_id)
        elif school_id:
            self.delete_school_event(event_id, school_id)
        elif user_id:
            self.delete_user_event(event_id, user_id)
        elif section_id:
            self.delete_section_event(event_id, section_id)
        elif group_id:
            self.delete_group_event(event_id, group_id)
        else:
            raise TypeError('Realm id property required.')

    def delete_district_event(self, event_id, district_id):
<<<<<<< HEAD
        self._delete('districts/%s/events/%s' % (district_id, event_id), event)

    def delete_school_event(self, event_id, school_id):
        self._delete('schools/%s/events/%s' % (school_id, event_id), event)

    def delete_user_event(self, event_id, user_id):
        self._delete('users/%s/events/%s' % (user_id, event_id), event)

    def delete_section_event(self, event_id, section_id):
        self._delete('sections/%s/events/%s' % (section_id, event_id), event)

    def delete_group_event(self, event_id, group_id):
        self._delete('groups/%s/events/%s' % (group_id, event_id), event)
=======
        self._delete('districts/%s/events/%s' % (district_id, event_id))

    def delete_school_event(self, event_id, school_id):
        self._delete('schools/%s/events/%s' % (school_id, event_id))

    def delete_user_event(self, event_id, user_id):
        self._delete('users/%s/events/%s' % (user_id, event_id))

    def delete_section_event(self, event_id, section_id):
        self._delete('sections/%s/events/%s' % (section_id, event_id))

    def delete_group_event(self, event_id, group_id):
        self._delete('groups/%s/events/%s' % (group_id, event_id))
>>>>>>> e64e2cec


    def create_blog_post(self, post, district_id=None, school_id=None, user_id=None, section_id=None, group_id=None):
        """
        Helper function for creating blog posts in any realm.

        Exactly one realm id property must be specified by name in calls to this method.

        :param post: BlogPost object to post in the given realm.
        :param *_id: ID of realm in which to create event.
        :return: BlogPost object recieved from API.
        """
        if district_id:
            return self.create_district_blog_post(post, district_id)
        elif school_id:
            return self.create_school_blog_post(post, school_id)
        elif user_id:
            return self.create_user_blog_post(post, user_id)
        elif section_id:
            return self.create_section_blog_post(post, section_id)
        elif group_id:
            return self.create_group_blog_post(post, group_id)
        else:
            raise TypeError('Realm id property required.')

    def create_district_blog_post(self, post, district_id):
        return BlogPost(self._post('districts/%s/posts' % district_id, post))

    def create_school_blog_post(self, post, school_id):
        return BlogPost(self._post('schools/%s/posts' % school_id, post))

    def create_user_blog_post(self, post, user_id):
        return BlogPost(self._post('users/%s/posts' % user_id, post))

    def create_section_blog_post(self, post, section_id):
        return BlogPost(self._post('sections/%s/posts' % section_id, post))

    def create_group_blog_post(self, post, group_id):
        return BlogPost(self._post('groups/%s/posts' % group_id, post))


    def get_blog_posts(self, district_id=None, school_id=None, user_id=None, section_id=None, group_id=None):
        """
        Helper function for creating blog posts in any realm.

        Exactly one realm id property must be specified by name in calls to this method.

        :param *_id: ID of realm in which to create event.
        :return: List of BlogPost objects recieved from API.
        """
        if district_id:
            return self.get_district_blog_posts(district_id)
        elif school_id:
            return self.get_school_blog_posts(school_id)
        elif user_id:
            return self.get_user_blog_posts(user_id)
        elif section_id:
            return self.get_section_blog_posts(section_id)
        elif group_id:
            return self.get_group_blog_posts(group_id)
        else:
            raise TypeError('Realm id property required.')

    def get_district_blog_posts(self, district_id):
        return [BlogPost(raw) for raw in self._get('districts/%s/posts' % district_id)['post']]

    def get_school_blog_posts(self, school_id):
        return [BlogPost(raw) for raw in self._get('schools/%s/posts' % school_id)['post']]

    def get_user_blog_posts(self, user_id):
        return [BlogPost(raw) for raw in self._get('users/%s/posts' % user_id)['post']]

    def get_section_blog_posts(self, section_id):
        return [BlogPost(raw) for raw in self._get('sections/%s/posts' % section_id)['post']]

    def get_group_blog_posts(self, group_id):
        return [BlogPost(raw) for raw in self._get('groups/%s/posts' % group_id)['post']]


    def get_blog_post(self, post_id, district_id=None, school_id=None, user_id=None, section_id=None, group_id=None):
        """
        Helper function for creating blog posts in any realm.

        Exactly one realm id property must be specified by name in calls to this method.

        :param *_id: ID of realm in which to create event.
        :return: List of BlogPost objects recieved from API.
        """
        if district_id:
            return self.get_district_blog_posts(post_id, district_id)
        elif school_id:
            return self.get_school_blog_posts(post_id, school_id)
        elif user_id:
            return self.get_user_blog_posts(post_id, user_id)
        elif section_id:
            return self.get_section_blog_posts(post_id, section_id)
        elif group_id:
            return self.get_group_blog_posts(post_id, group_id)
        else:
            raise TypeError('Realm id property required.')

    def get_district_blog_post(self, district_id, post_id):
        return BlogPost(self._get('districts/%s/posts/%s' % (district_id, post_id)))

    def get_school_blog_post(self, school_id, post_id):
        return BlogPost(self._get('schools/%s/posts/%s' % (school_id, post_id)))

    def get_user_blog_post(self, user_id, post_id):
        return BlogPost(self._get('users/%s/posts/%s' % (user_id, post_id)))

    def get_section_blog_post(self, section_id, post_id):
        return BlogPost(self._get('sections/%s/posts/%s' % (section_id, post_id)))

    def get_group_blog_post(self, group_id, post_id):
        return BlogPost(self._get('groups/%s/posts/%s' % (group_id, post_id)))


    def update_blog_post(self, post, district_id=None, school_id=None, user_id=None, section_id=None, group_id=None):
        """
        Helper function for creating blog posts in any realm.

        Exactly one realm id property must be specified by name in calls to this method.

        :param *_id: ID of realm in which to create event.
        :return: List of BlogPost objects recieved from API.
        """
        if district_id:
            self.update_district_blog_post(post, district_id)
        elif school_id:
            self.update_school_blog_post(post, school_id)
        elif user_id:
            self.update_user_blog_post(post, user_id)
        elif section_id:
            self.update_section_blog_post(post, section_id)
        elif group_id:
            self.update_group_blog_post(post, group_id)
        else:
            raise TypeError('Realm id property required.')

    def update_district_blog_post(self, post, district_id):
        self._put('districts/%s/posts/%s' % (district_id, post.id), post)

    def update_school_blog_post(self, post, school_id):
        self._put('schools/%s/posts/%s' % (school_id, post.id), post)

    def update_user_blog_post(self, post, user_id):
        self._put('users/%s/posts/%s' % (user_id, post.id), post)

    def update_section_blog_post(self, post, section_id):
        self._put('sections/%s/posts/%s' % (section_id, post.id), post)

    def update_group_blog_post(self, post, group_id):
        self._put('groups/%s/posts/%s' % (group_id, post.id), post)


    def delete_blog_post(self, post_id, district_id=None, school_id=None, user_id=None, section_id=None, group_id=None):
        """
        Helper function for deleting blog posts in any realm.

        Exactly one realm id property must be specified by name in calls to this method.

        :param *_id: ID of realm in which to create event.
        :return: List of BlogPost objects recieved from API.
        """
        if district_id:
            self.delete_district_blog_post(post_id, district_id)
        elif school_id:
            self.delete_school_blog_post(post_id, school_id)
        elif user_id:
            self.delete_user_blog_post(post_id, user_id)
        elif section_id:
            self.delete_section_blog_post(post_id, section_id)
        elif group_id:
            self.delete_group_blog_post(post_id, group_id)
        else:
            raise TypeError('Realm id property required.')

    def delete_district_blog_post(self, post_id, district_id):
        self._delete('districts/%s/posts/%s' % (district_id, post_id))

    def delete_school_blog_post(self, post_id, school_id):
        self._delete('schools/%s/posts/%s' % (school_id, post_id))

    def delete_user_blog_post(self, post_id, user_id):
        self._delete('users/%s/posts/%s' % (user_id, post_id))

    def delete_section_blog_post(self, post_id, section_id):
        self._delete('sections/%s/posts/%s' % (section_id, post_id))

    def delete_group_blog_post(self, post_id, group_id):
        self._delete('groups/%s/posts/%s' % (group_id, post_id))


    def create_blog_post_comment(self, comment, post_id, district_id=None, school_id=None, user_id=None, section_id=None, group_id=None):
        """
        Helper function for creating blog posts in any realm.

        Exactly one realm id property must be specified by name in calls to this method.

        :param post: BlogPost object to post in the given realm.
        :param *_id: ID of realm in which to create event.
        :return: BlogPost object recieved from API.
        """
        if district_id:
            return self.create_district_blog_post(comment, post_id, district_id)
        elif school_id:
            return self.create_school_blog_post(comment, post_id, school_id)
        elif user_id:
            return self.create_user_blog_post(comment, post_id, user_id)
        elif section_id:
            return self.create_section_blog_post(comment, post_id, section_id)
        elif group_id:
            return self.create_group_blog_post(comment, post_id, group_id)
        else:
            raise TypeError('Realm id property required.')

    def create_district_blog_post_comment(self, comment, post_id, district_id):
        return BlogPostComment(self._post('districts/%s/posts/%s/comments' % (district_id, post_id), comment))

    def create_school_blog_post_comment(self, comment, post_id, school_id):
        return BlogPostComment(self._post('schools/%s/posts/%s/comments' % (school_id, post_id), comment))

    def create_user_blog_post_comment(self, comment, post_id, user_id):
        return BlogPostComment(self._post('users/%s/posts/%s/comments' % (user_id, post_id), comment))

    def create_section_blog_post_comment(self, comment, post_id, section_id):
        return BlogPostComment(self._post('sections/%s/posts/%s/comments' % (section_id, post_id), comment))

    def create_group_blog_post_comment(self, comment, post_id, group_id):
        return BlogPostComment(self._post('groups/%s/posts/%s/comments' % (group_id, post_id), comment))


    def get_blog_post_comments(self, post_id, district_id=None, school_id=None, user_id=None, section_id=None, group_id=None):
        """
        Helper function for getting data on blog post comments in any realm.

        Exactly one realm id property must be specified by name in calls to this method.

        :param *_id: ID of realm in which to create event.
        :return: List of BlogPostComment objects recieved from API.
        """
        if district_id:
            return self.get_district_blog_post_comments(post_id, district_id)
        elif school_id:
            return self.get_school_blog_post_comments(post_id, school_id)
        elif user_id:
            return self.get_user_blog_post_comments(post_id, user_id)
        elif section_id:
            return self.get_section_blog_post_comments(post_id, section_id)
        elif group_id:
            return self.get_group_blog_post_comments(post_id, group_id)
        else:
            raise TypeError('Realm id property required.')

    def get_district_blog_post_comments(self, post_id, district_id):
        return [BlogPostComment(raw) for raw in self._get('districts/%s/posts/%s/comments' % (district_id, post_id))['comment']]

    def get_school_blog_post_comments(self, post_id, school_id):
        return [BlogPostComment(raw) for raw in self._get('schools/%s/posts/%s/comments' % (school_id, post_id))['comment']]

    def get_user_blog_post_comments(self, post_id, user_id):
        return [BlogPostComment(raw) for raw in self._get('users/%s/posts/%s/comments' % (user_id, post_id))['comment']]

    def get_section_blog_post_comments(self, post_id, section_id):
        return [BlogPostComment(raw) for raw in self._get('sections/%s/posts/%s/comments' % (section_id, post_id))['comment']]

    def get_group_blog_post_comments(self, post_id, group_id):
        return [BlogPostComment(raw) for raw in self._get('groups/%s/posts/%s/comments' % (group_id, post_id))['comment']]


    def get_blog_post_comment(self, comment_id, post_id, district_id=None, school_id=None, user_id=None, section_id=None, group_id=None):
        """
        Helper function for getting data on individual blog post comments in any realm.

        Exactly one realm id property must be specified by name in calls to this method.

        :param comment_id: ID of the comment to fetch.
        :param post_id: ID of the post on which the comment is written.
        :param *_id: ID of realm in which to create event.
        :return: List of BlogPostComment objects recieved from API.
        """
        if district_id:
            return self.get_district_blog_post_comment(comment_id, post_id, district_id)
        elif school_id:
            return self.get_school_blog_post_comment(comment_id, post_id, school_id)
        elif user_id:
            return self.get_user_blog_post_comment(comment_id, post_id, user_id)
        elif section_id:
            return self.get_section_blog_post_comment(comment_id, post_id, section_id)
        elif group_id:
            return self.get_group_blog_post_comment(comment_id, post_id, group_id)
        else:
            raise TypeError('Realm id property required.')

    def get_district_blog_post_comment(self, comment_id, post_id, district_id):
        return BlogPostComment(self._get('districts/%s/posts/%s/comments/%s' % (district_id, post_id, comment_id)))

    def get_school_blog_post_comment(self, comment_id, post_id, school_id):
        return BlogPostComment(self._get('schools/%s/posts/%s/comments/%s' % (school_id, post_id, comment_id)))

    def get_user_blog_post_comment(self, comment_id, post_id, user_id):
        return BlogPostComment(self._get('users/%s/posts/%s/comments/%s' % (user_id, post_id, comment_id)))

    def get_section_blog_post_comment(self, comment_id, post_id, section_id):
        return BlogPostComment(self._get('sections/%s/posts/%s/comments/%s' % (section_id, post_id, comment_id)))

    def get_group_blog_post_comment(self, comment_id, post_id, group_id):
        return BlogPostComment(self._get('groups/%s/posts/%s/comments/%s' % (group_id, post_id, comment_id)))


    def delete_blog_post_comment(self, comment_id, post_id, district_id=None, school_id=None, user_id=None, section_id=None, group_id=None):
        """
        Helper function for deleting blog post comments in any realm.

        Exactly one realm id property must be specified by name in calls to this method.

        :param comment_id: ID of the comment to delete.
        :param post_id: ID of the post on which the comment is written.
        :param *_id: ID of realm in which to create event.
        """
        if district_id:
            self.delete_district_blog_post_comment(comment_id, post_id, district_id)
        elif school_id:
            self.delete_school_blog_post_comment(comment_id, post_id, school_id)
        elif user_id:
            self.delete_user_blog_post_comment(comment_id, post_id, user_id)
        elif section_id:
            self.delete_section_blog_post_comment(comment_id, post_id, section_id)
        elif group_id:
            self.delete_group_blog_post_comment(comment_id, post_id, group_id)
        else:
            raise TypeError('Realm id property required.')

    def delete_district_blog_post_comment(self, comment_id, post_id, district_id):
        self._delete('districts/%s/posts/%s/comments/%s' % (district_id, post_id, comment_id))

    def delete_school_blog_post_comment(self, comment_id, post_id, school_id):
        self._delete('schools/%s/posts/%s/comments/%s' % (school_id, post_id, comment_id))

    def delete_user_blog_post_comment(self, comment_id, post_id, user_id):
        self._delete('users/%s/posts/%s/comments/%s' % (user_id, post_id, comment_id))

    def delete_section_blog_post_comment(self, comment_id, post_id, section_id):
        self._delete('sections/%s/posts/%s/comments/%s' % (section_id, post_id, comment_id))

    def delete_group_blog_post_comment(self, comment_id, post_id, group_id):
        self._delete('groups/%s/posts/%s/comments/%s' % (group_id, post_id, comment_id))


    def get_discussions(self, district_id=None, school_id=None, section_id=None, group_id=None):
        """
        Helper function for getting data on all discussions in any realm.

        Exactly one realm id property must be specified by name in calls to this method.

        :param *_id: ID of realm in which to create event.
        :return: List of BlogPostComment objects recieved from API.
        """
        if district_id:
            return self.get_district_discussions(district_id)
        elif school_id:
            return self.get_school_discussions(school_id)
        elif section_id:
            return self.get_section_discussions(section_id)
        elif group_id:
            return self.get_group_discussions(group_id)
        else:
            raise TypeError('Realm id property required.')

    def get_district_discussions(self, district_id):
        return [Discussion(raw) for raw in self._get('districts/%s/discussions' % district_id)['discussion']]

    def get_school_discussions(self, school_id):
        return [Discussion(raw) for raw in self._get('schools/%s/discussions' % school_id)['discussion']]

    def get_section_discussions(self, section_id):
        return [Discussion(raw) for raw in self._get('sections/%s/discussions' % section_id)['discussion']]

    def get_group_discussions(self, group_id):
        return [Discussion(raw) for raw in self._get('groups/%s/discussions' % group_id)['discussion']]


    def create_discussion(self, discussion, district_id=None, school_id=None, section_id=None, group_id=None):
        """
        Helper function for creating a discussion in any realm.

        Exactly one realm id property must be specified by name in calls to this method.

        :param discussion: Discussion object to post.
        :param *_id: ID of realm in which to create event.
        :return: List of BlogPostComment objects recieved from API.
        """
        if district_id:
            return self.create_district_discussion(discussion, district_id)
        elif school_id:
            return self.create_school_discussion(discussion, school_id)
        elif section_id:
            return self.create_section_discussion(discussion, section_id)
        elif group_id:
            return self.create_group_discussion(discussion, group_id)
        else:
            raise TypeError('Realm id property required.')

    def create_district_discussion(self, discussion, district_id):
        return Discussion(self._post('districts/%s/discussions/%s' % (district_id, discussion_id), discussion))

    def create_school_discussion(self, discussion, school_id):
        return Discussion(self._post('schools/%s/discussions/%s' % (school_id, discussion_id), discussion))

    def create_section_discussion(self, discussion, section_id):
        return Discussion(self._post('sections/%s/discussions/%s' % (section_id, discussion_id), discussion))

    def create_group_discussion(self, discussion, group_id):
        return Discussion(self._post('groups/%s/discussions/%s' % (group_id, discussion_id), discussion))


    def get_discussion(self, discussion_id, district_id=None, school_id=None, section_id=None, group_id=None):
        """
        Helper function for getting data on individual discussion in any realm.

        Exactly one realm id property must be specified by name in calls to this method.

        :param discussion_id: ID of the discussion on which to get data.
        :param *_id: ID of realm from which to get discussion.
        :return: Discussion object recieved from API.
        """
        if district_id:
            return self.get_district_discussion(discussion_id, district_id)
        elif school_id:
            return self.get_school_discussion(discussion_id, school_id)
        elif section_id:
            return self.get_section_discussion(discussion_id, section_id)
        elif group_id:
            return self.get_group_discussion(discussion_id, group_id)
        else:
            raise TypeError('Realm id property required.')

    def get_district_discussion(self, discussion_id, district_id):
        return Discussion(self._get('districts/%s/discussions/%s' % (district_id, discussion_id)))

    def get_school_discussion(self, discussion_id, school_id):
        return Discussion(self._get('schools/%s/discussions/%s' % (school_id, discussion_id)))

    def get_section_discussion(self, discussion_id, section_id):
        return Discussion(self._get('sections/%s/discussions/%s' % (section_id, discussion_id)))

    def get_group_discussion(self, discussion_id, group_id):
        return Discussion(self._get('groups/%s/discussions/%s' % (group_id, discussion_id)))


    def delete_discussion(self, comment_id, post_id, district_id=None, school_id=None, section_id=None, group_id=None):
        """
        Helper function for deleting discussions in any realm.

        Exactly one realm id property must be specified by name in calls to this method.

        :param comment_id: ID of the comment to delete.
        :param post_id: ID of the post on which the comment is written.
        :param *_id: ID of realm in which to create event.
        """
        if district_id:
            self.delete_district_blog_post_comment(discussion_id, district_id)
        elif school_id:
            self.delete_school_blog_post_comment(discussion_id, school_id)
        elif section_id:
            self.delete_section_blog_post_comment(discussion_id, section_id)
        elif group_id:
            self.delete_group_blog_post_comment(discussion_id, group_id)
        else:
            raise TypeError('Realm id property required.')

    def delete_district_discussion(self, discussion_id, district_id):
        self._delete('districts/%s/discussions/%s' % (district_id, discussion_id))

    def delete_school_discussion(self, discussion_id, school_id):
        self._delete('schools/%s/discussions/%s' % (school_id, discussion_id))

    def delete_section_discussion(self, discussion_id, section_id):
        self._delete('sections/%s/discussions/%s' % (section_id, discussion_id))

    def delete_group_discussion(self, discussion_id, group_id):
        self._delete('groups/%s/discussions/%s' % (group_id, discussion_id))



    def create_discussion_reply(self, reply, discussion_id, district_id=None, school_id=None, section_id=None, group_id=None):
        """
        Helper function for creating discussion replies in any realm.

        Exactly one realm id property must be specified by name in calls to this method.

        :param reply: DiscussionReply object to post on the discussion with the given ID.
        :param *_id: ID of realm in which discussion resides.
        :return: BlogPost object recieved from API.
        """
        if district_id:
            return self.create_district_discussion_reply(reply, discussion_id, district_id)
        elif school_id:
            return self.create_school_discussion_reply(reply, discussion_id, school_id)
        elif section_id:
            return self.create_section_discussion_reply(reply, discussion_id, section_id)
        elif group_id:
            return self.create_group_discussion_reply(reply, discussion_id, group_id)
        else:
            raise TypeError('Realm id property required.')

    def create_district_discussion_reply(self, reply, discussion_id, district_id):
        return DiscussionReply(self._post('districts/%s/discussions/%s/comments' % (district_id, discussion_id), reply))

    def create_school_discussion_reply(self, reply, discussion_id, school_id):
        return DiscussionReply(self._post('schools/%s/discussions/%s/comments' % (school_id, discussion_id), reply))

    def create_section_discussion_reply(self, reply, discussion_id, section_id):
        return DiscussionReply(self._post('sections/%s/discussions/%s/comments' % (section_id, discussion_id), reply))

    def create_group_discussion_reply(self, reply, discussion_id, group_id):
        return DiscussionReply(self._post('groups/%s/discussions/%s/comments' % (group_id, discussion_id), reply))


    def get_discussion_replies(self, discussion_id, district_id=None, school_id=None, section_id=None, group_id=None):
        """
        Helper function for getting data on discussion replies in any realm.

        Exactly one realm id property must be specified by name in calls to this method.

        :param reply: DiscussionReply object to post on the discussion with the given ID.
        :param *_id: ID of realm in which discussion resides.
        :return: List of DiscussionReply objects recieved from API.
        """
        if district_id:
            return self.get_district_discussion_replies(discussion_id, district_id)
        elif school_id:
            return self.get_school_discussion_replies(discussion_id, school_id)
        elif section_id:
            return self.get_section_discussion_replies(discussion_id, section_id)
        elif group_id:
            return self.get_group_discussion_replies(discussion_id, group_id)
        else:
            raise TypeError('Realm id property required.')

    def get_district_discussion_replies(self, district_id, discussion_id):
        return [DiscussionReply(raw) for raw in self._get('districts/%s/discussions/%s/comments' % (district_id, discussion_id))['comment']]

    def get_school_discussion_replies(self, school_id, discussion_id):
        return [DiscussionReply(raw) for raw in self._get('schools/%s/discussions/%s/comments' % (school_id, discussion_id))['comment']]

    def get_section_discussion_replies(self, section_id, discussion_id):
        return [DiscussionReply(raw) for raw in self._get('sections/%s/discussions/%s/comments' % (section_id, discussion_id))['comment']]

    def get_group_discussion_replies(self, group_id, discussion_id):
        return [DiscussionReply(raw) for raw in self._get('groups/%s/discussions/%s/comments' % (group_id, discussion_id))['comment']]


    def get_discussion_reply(self, reply_id, discussion_id, district_id=None, school_id=None, section_id=None, group_id=None):
        """
        Helper function for getting individual discussion replies in any realm.

        Exactly one realm id property must be specified by name in calls to this method.

        :param comment_id: ID of the reply to get.
        :param discussion_id: ID of the discussion on which the reply is written.
        :param *_id: ID of realm in which to create event.
        """
        if district_id:
            return self.get_district_discussion_reply(reply_id, discussion_id, district_id)
        elif school_id:
            return self.get_school_discussion_reply(reply_id, discussion_id, school_id)
        elif user_id:
            return self.get_user_discussion_reply(reply_id, discussion_id, user_id)
        elif section_id:
            return self.get_section_discussion_reply(reply_id, discussion_id, section_id)
        elif group_id:
            return self.get_group_discussion_reply(reply_id, discussion_id, group_id)
        else:
            raise TypeError('Realm id property required.')

    def get_district_discussion_reply(self, district_id, discussion_id, reply_id):
        return DiscussionReply(self._get('districts/%s/discussions/%s/comments/%s' % (district_id, discussion_id, reply_id)))

    def get_school_discussion_reply(self, school_id, discussion_id, reply_id):
        return DiscussionReply(self._get('schools/%s/discussions/%s/comments/%s' % (school_id, discussion_id, reply_id)))

    def get_section_discussion_reply(self, section_id, discussion_id, reply_id):
        return DiscussionReply(self._get('sections/%s/discussions/%s/comments/%s' % (section_id, discussion_id, reply_id)))

    def get_group_discussion_reply(self, group_id, discussion_id, reply_id):
        return DiscussionReply(self._get('groups/%s/discussions/%s/comments/%s' % (group_id, discussion_id, reply_id)))


    def delete_discussion_reply(self, reply_id, discussion_id, district_id=None, school_id=None, section_id=None, group_id=None):
        """
        Helper function for deleting blog post comments in any realm.

        Exactly one realm id property must be specified by name in calls to this method.

        :param comment_id: ID of the comment to delete.
        :param post_id: ID of the post on which the comment is written.
        :param *_id: ID of realm in which to create event.
        """
        if district_id:
            self.delete_district_discussion_reply(reply_id, discussion_id, district_id)
        elif school_id:
            self.delete_school_discussion_reply(reply_id, discussion_id, school_id)
        elif section_id:
            self.delete_section_discussion_reply(reply_id, discussion_id, section_id)
        elif group_id:
            self.delete_group_discussion_reply(reply_id, discussion_id, group_id)
        else:
            raise TypeError('Realm id property required.')

    def delete_district_discussion_reply(self, reply_id, discussion_id, district_id):
        self._delete('districts/%s/discussions/%s/comments/%s' % (district_id, discussion_id, reply_id))

    def delete_school_discussion_reply(self, reply_id, discussion_id, school_id):
        self._delete('schools/%s/discussions/%s/comments/%s' % (school_id, discussion_id, reply_id))

    def delete_section_discussion_reply(self, reply_id, discussion_id, section_id):
        self._delete('sections/%s/discussions/%s/comments/%s' % (section_id, discussion_id, reply_id))

    def delete_group_discussion_reply(self, reply_id, discussion_id, group_id):
        self._delete('groups/%s/discussions/%s/comments/%s' % (group_id, discussion_id, reply_id))


    def create_update(self, update, user_id=None, section_id=None, group_id=None):
        """
        Helper function for creating an update in any realm.

        Exactly one realm id property must be specified by name in calls to this method.

        :param update: Update object to post.
        :param *_id: ID of realm in which to create update.
        """
        if user_id:
            self.create_district_update(update, district_id)
        elif section_id:
            self.create_school_update(update, school_id)
        elif group_id:
            self.create_group_update(update, group_id)
        else:
            raise TypeError('Realm id property required.')

    def create_district_update(update, district_id):
        return Update(self._post('districts/%s/updates', update))

    def create_section_update(update, section_id):
        return Update(self._post('sections/%s/updates', update))

    def create_group_update(update, group_id):
        return Update(self._post('groups/%s/updates', update))


    def get_updates(self, user_id=None, section_id=None, group_id=None):
        """
        Helper function for getting updates in any realm.

        Exactly one realm id property must be specified by name in calls to this method.

        :param *_id: ID of realm in which updates are published.
        """
        if user_id:
            self.get_user_updates(user_id)
        elif section_id:
            self.get_user_updates(section_id)
        elif group_id:
            self.get_user_updates(group_id)
        else:
            raise TypeError('Realm id property required.')

    def get_user_updates(self, user_id):
        return [Update(raw) for raw in self._get('users/%s/updates' % user_id)['update']]

    def get_section_updates(self, section_id):
        return [Update(raw) for raw in self._get('sections/%s/updates' % section_id)['update']]

    def get_group_updates(self, group_id):
        return [Update(raw) for raw in self._get('groups/%s/updates' % group_id)['update']]


    def get_feed(self):
        """
        Get update feed for the current user.

        Use this function to see what's on the user's home feed.
        Theoretically, users/[user ID]/updates could be used as an alternative to this.

        :return: List of recent updates.
        """
        return [Update(raw) for raw in self._get('recent')['update']]


    def get_update(self, update_id, user_id=None, section_id=None, group_id=None):
        """
        Helper function for getting updates in any realm.

        Exactly one realm id property must be specified by name in calls to this method.

        :param *_id: ID of realm in which updates are published.
        """
        if user_id:
            self.get_user_update(update_id, district_id)
        elif section_id:
            self.get_section_update(update_id, section_id)
        elif group_id:
            self.get_group_update(update_id, group_id)
        else:
            raise TypeError('Realm id property required.')

    def get_user_update(self, update_id, user_id):
        return Update(self._get('users/%s/updates/%s' % (user_id, update_id)))

    def get_section_update(self, update_id, section_id):
        return Update(self._get('sections/%s/updates/%s' % (section_id, update_id)))

    def get_group_update(self, update_id, group_id):
        return Update(self._get('groups/%s/updates/%s' % (group_id, update_id)))


    def delete_update(self, update_id, user_id=None, section_id=None, group_id=None):
        """
        Helper function for deleting an update in any realm.

        Exactly one realm id property must be specified by name in calls to this method.

        :param update_id: ID of update to delete.
        :param *_id: ID of realm in which updates are published.
        """
        if user_id:
            self.delete_user_update(update_id, district_id)
        elif section_id:
            self.delete_section_update(update_id, section_id)
        elif group_id:
            self.delete_group_update(update_id, group_id)
        else:
            raise TypeError('Realm id property required.')

    def delete_user_update(self, update_id, user_id):
        return Update(self._delete('users/%s/updates/%s' % (user_id, update_id)))

    def delete_section_update(self, update_id, section_id):
        return Update(self._delete('sections/%s/updates/%s' % (section_id, update_id)))

    def delete_group_update(self, update_id, group_id):
        return Update(self._delete('groups/%s/updates/%s' % (group_id, update_id)))


    def update_update(self, update, user_id=None, section_id=None, group_id=None):
        """
        Helper function for updating an update in any realm.

        Exactly one realm id property must be specified by name in calls to this method.

        :param update: Update object to post.
        :param *_id: ID of realm in which to create update.
        """
        if user_id:
            return self.update_district_update(update, district_id)
        elif section_id:
            return self.update_section_update(update, section_id)
        elif group_id:
            return self.update_group_update(update, group_id)
        else:
            raise TypeError('Realm id property required.')

    def update_district_update(update, district_id):
        return Update(self._put('districts/%s/updates', update))

    def update_section_update(update, section_id):
        return Update(self._put('sections/%s/updates', update))

    def update_group_update(update, group_id):
        return Update(self._put('groups/%s/updates', update))


    def create_update_comment(self, comment, update_id, user_id=None, section_id=None, group_id=None):
        """
        Helper function for creating a comment on an update in any realm.

        Exactly one realm id property must be specified by name in calls to this method.

        :param comment: UpdateComment object to post.
        :param update_id: ID of update on which to create comment.
        :param *_id: ID of realm in which to create update comment.
        """
        if user_id:
            return self.create_user_update_comment(comment, update_id, district_id)
        elif section_id:
            return self.create_section_update_comment(comment, update_id, section_id)
        elif group_id:
            return self.create_group_update_comment(comment, update_id, group_id)
        else:
            raise TypeError('Realm id property required.')

    def create_district_update(update, district_id):
        return Update(self._post('districts/%s/updates', comment))

    def create_section_update(update, section_id):
        return Update(self._post('sections/%s/updates', comment))

    def create_group_update(update, group_id):
        return Update(self._post('groups/%s/updates', comment))


    def get_update_comments(self, comment, update_id, user_id=None, section_id=None, group_id=None):
        """
        Helper function for creating a comment on an update in any realm.

        Exactly one realm id property must be specified by name in calls to this method.

        :param update_id: ID of update from which to get comments.
        :param *_id: ID of realm in which to create update comment.
        """
        if user_id:
            return self.get_user_update_comments(update_id, district_id)
        elif section_id:
            return self.get_section_update_comments(update_id, section_id)
        elif group_id:
            return self.get_group_update_comments(update_id, group_id)
        else:
            raise TypeError('Realm id property required.')

    def get_user_update_comments(self, update_id, user_id):
        return [UpdateComment(raw) for raw in self._get('users/%s/updates/%s/comments' % (user_id, update_id))['comment']]

    def get_section_update_comments(self, update_id, section_id):
        return [UpdateComment(raw) for raw in self._get('sections/%s/updates/%s/comments' % (section_id, update_id))['comment']]

    def get_group_update_comments(self, update_id, group_id):
        return [UpdateComment(raw) for raw in self._get('groups/%s/updates/%s/comments' % (group_id, update_id))['comment']]


    def get_update_comment(self, comment_id, update_id, user_id=None, section_id=None, group_id=None):
        """
        Helper function for getting data on an individual update comment in any realm.

        Exactly one realm id property must be specified by name in calls to this method.

        :param comment_id: ID of comment on which to get data.
        :param update_id: ID of update on which to create comment.
        :param *_id: ID of realm in which to create update comment.
        """
        if user_id:
            return self.get_user_update_comment(comment_id, update_id, district_id)
        elif section_id:
            return self.get_section_update_comment(comment_id, update_id, section_id)
        elif group_id:
            return self.get_group_update_comment(comment_id, update_id, group_id)
        else:
            raise TypeError('Realm id property required.')

    def get_user_update_comment(self, comment_id, update_id, user_id):
        return UpdateComment(self._get('users/%s/updates/%s/comments/%s' % (user_id, update_id, comment_id)))

    def get_section_update_comment(self, comment_id, update_id, section_id):
        return UpdateComment(self._get('sections/%s/updates/%s/comments/%s' % (section_id, update_id, comment_id)))

    def get_group_update_comment(self, comment_id, update_id, group_id):
        return UpdateComment(self._get('groups/%s/updates/%s/comments/%s' % (group_id, update_id, comment_id)))


    def delete_update_comment(self, comment_id, update_id, user_id=None, section_id=None, group_id=None):
        """
        Helper function for getting data on an individual update comment in any realm.

        Exactly one realm id property must be specified by name in calls to this method.

        :param comment_id: ID of comment on which to get data.
        :param update_id: ID of update on which to create comment.
        :param *_id: ID of realm in which to create update comment.
        """
        if user_id:
            self.delete_user_update_comment(comment_id, update_id, district_id)
        elif section_id:
            self.delete_section_update_comment(comment_id, update_id, section_id)
        elif group_id:
            self.delete_group_update_comment(comment_id, update_id, group_id)
        else:
            raise TypeError('Realm id property required.')

    def delete_user_update_comment(self, comment_id, update_id, user_id):
        self._delete('users/%s/updates/%s/comments/%s' % (user_id, update_id, comment_id))

    def delete_section_update_comment(self, comment_id, update_id, section_id):
        self._delete('sections/%s/updates/%s/comments/%s' % (section_id, update_id, comment_id))

    def delete_group_update_comment(self, comment_id, update_id, group_id):
        self._delete('groups/%s/updates/%s/comments/%s' % (group_id, update_id, comment_id))

    # TODO: Implement Reminder requests
    # It's unclear what endpoints we should use

    def create_media_album(self, album, section_id=None, group_id=None):
        """
        Helper function for getting data on an individual update comment in any realm.

        Exactly one realm id property must be specified by name in calls to this method.

        :param album: Album object to post to API.
        :param *_id: ID of realm in which to create update comment.
        """
        if section_id:
            return self.create_section_media_album(album, section)
        elif group_id:
            return self.create_group_media_album(album, group_id)
        else:
            raise TypeError('Realm id property required.')

    def create_section_media_album(self, album, section_id):
        return MediaAlbum(self._post('sections/%s/albums' % section_id, album))

    def create_group_media_album(self, album, group_id):
        return MediaAlbum(self._post('groups/%s/albums' % group_id, album))


    def get_media_albums(self, section_id=None, group_id=None):
        """
        Helper function for getting data on media albums in any realm.

        Exactly one realm id property must be specified by name in calls to this method.

        :param *_id: ID of realm in which to create update comment.
        :return: List of MediaAlbum objects.
        """
        if section_id:
            return self.get_school_media_albums(section_id)
        elif group_id:
            return self.get_group_media_albums(group_id)
        else:
            raise TypeError('Realm id property required.')

    def get_section_media_albums(self, section_id):
        return [MediaAlbum(raw) for raw in self._get('sections/%s/albums' % section_id)['album']]

    def get_group_media_albums(self, group_id):
        return [MediaAlbum(raw) for raw in self._get('groups/%s/albums' % group_id)['album']]


    def get_media_album(self, album_id, section_id=None, group_id=None):
        """
        Helper function for getting data on an individual media album in any realm.

        Exactly one realm id property must be specified by name in calls to this method.

        :param *_id: ID of realm from which to get album.
        :return: MediaAlbum object.
        """
        if section_id:
            return self.get_section_media_album(album_id, section_id)
        elif group_id:
            return self.get_group_media_album(album_id, group_id)
        else:
            raise TypeError('Realm id property required.')

    def get_section_media_album(self, album_id, section_id):
        return MediaAlbum(self._get('sections/%s/albums/%s' % (section_id, album_id)))

    def get_group_media_album(self, album_id, group_id):
        return MediaAlbum(self._get('groups/%s/albums/%s' % (group_id, album_id)))


    def update_media_album(self, album, section_id=None, group_id=None):
        """
        Helper function for updating an individual media album in any realm.

        Exactly one realm id property must be specified by name in calls to this method.

        :param *_id: ID of realm from which to get album.
        :return: MediaAlbum object.
        """
        if section_id:
            return self.update_section_media_album(album_id, section_id)
        elif group_id:
            return self.update_group_media_album(album_id, group_id)
        else:
            raise TypeError('Realm id property required.')

    def update_section_media_album(self, album_id, section_id):
        return MediaAlbum(self._get('sections/%s/albums/%s' % (section_id, album_id)))

    def update_group_media_album(self, album_id, group_id):
        return MediaAlbum(self._get('groups/%s/albums/%s' % (group_id, album_id)))


    def delete_media_album(self, album, section_id=None, group_id=None):
        """
        Helper function for deleting an individual media album in any realm.

        Exactly one realm id property must be specified by name in calls to this method.

        :param *_id: ID of realm from which to delete album.
        :return: MediaAlbum object.
        """
        if section_id:
            self.delete_section_media_album(album_id, section_id)
        elif group_id:
            self.delete_group_media_album(album_id, group_id)
        else:
            raise TypeError('Realm id property required.')

    def delete_section_media_album(self, album_id, section_id):
        self._delete('sections/%s/albums/%s' % (section_id, album_id))

    def delete_group_media_album(self, album_id, group_id):
        self._delete('groups/%s/albums/%s' % (group_id, album_id))


    def get_media_album_content(self, content_id, album_id, section_id=None, group_id=None):
        """
        Helper function for getting data on a media item from an album in any realm.

        Exactly one realm id property must be specified by name in calls to this method.

        Note: We could use the realm-ambiguous /album/[id] for this, but as of 2/15/15
        that endpoint is no longer maintained. For forward-compatibility, it's better to deal
        with this request as we do others.

        :param *_id: ID of realm in which album is located.
        :return: MediaAlbum object.
        """
        if section_id:
            self.get_section_media_album_content(content_id, album_id, section_id)
        elif group_id:
            self.get_group_media_album_content(content_id, album_id, group_id)
        else:
            raise TypeError('Realm id property required.')

    def get_section_media_album_content(self, content_id, album_id, section_id):
        return Media(self._get('sections/%s/albums/%s/content/%s' % (section_id, album_id, content_id)))

    def get_group_media_album_content(self, content_id, album_id, group_id):
        return Media(self._get('groups/%s/albums/%s/content/%s' % (group_id, album_id, content_id)))


    def update_media_album_content(self, content, content_id, album_id, section_id=None, group_id=None):
        """
        Helper function for updating a media item from an album in any realm.

        Exactly one realm id property must be specified by name in calls to this method.

        Note: We could use the realm-ambiguous /album/[id] for this, but as of 2/15/15
        that endpoint is no longer maintained. For forward-compatibility, it's better to deal
        with this request as we do others.

        :param content: Content object containing data to update.
        :param content_id: ID of content to update.
        :param *_id: ID of realm from which to delete album.
        :return: MediaAlbum object.
        """
        if section_id:
            self.update_section_media_album_content(content, content_id, album_id, section_id)
        elif group_id:
            self.update_group_media_album_content(content, content_id, album_id, group_id)
        else:
            raise TypeError('Realm id property required.')

    def update_section_media_album_content(self, content, content_id, album_id, section_id):
        self._put('sections/%s/albums/%s/content/%s' % (section_id, album_id, content_id), content)

    def update_group_media_album_content(self, content, content_id, album_id, group_id):
        self._put('groups/%s/albums/%s/content/%s' % (group_id, album_id, content_id), content)


    def create_media_album_content(self, content, content_id, album_id, section_id=None, group_id=None):
        """
        Helper function for creating a media item in an album in any realm.

        Exactly one realm id property must be specified by name in calls to this method.

        Note: We could use the realm-ambiguous /album/[id] for this, but as of 2/15/15
        that endpoint is no longer maintained. For forward-compatibility, it's better to deal
        with this request as we do others.

        :param content: Content object containing data to update.
        :param content_id: ID of content to update.
        :param *_id: ID of realm from which to delete album.
        :return: MediaAlbum object.
        """
        if section_id:
            self.create_section_media_album_content(content, content_id, album_id, section_id)
        elif group_id:
            self.create_group_media_album_content(content, content_id, album_id, group_id)
        else:
            raise TypeError('Realm id property required.')

    def create_section_media_album_content(self, content, content_id, album_id, section_id):
        return Media(self._post('sections/%s/albums/%s/content' % (section_id, album_id), content))

    def create_group_media_album_content(self, content, content_id, album_id, group_id):
        return Media(self._post('groups/%s/albums/%s/content' % (group_id, album_id), content))


    def delete_media_album_content(self, content_id, album_id, section_id=None, group_id=None):
        """
        Helper function for updating a media item from an album in any realm.

        Exactly one realm id property must be specified by name in calls to this method.

        Note: We could use the realm-ambiguous /album/[id] for this, but as of 2/15/15
        that endpoint is no longer maintained. For forward-compatibility, it's better to deal
        with this request as we do others.

        :param content: Content object containing data to update.
        :param content_id: ID of content to update.
        :param *_id: ID of realm from which to delete album.
        :return: MediaAlbum object.
        """
        if section_id:
            self.delete_section_media_album_content(content_id, album_id, section_id)
        elif group_id:
            self.delete_group_media_album_content(content_id, album_id, group_id)
        else:
            raise TypeError('Realm id property required.')

    def delete_section_media_album_content(self, content_id, album_id, section_id):
        self._delete('sections/%s/albums/%s/content/%s' % (section_id, album_id, content_id))

    def delete_group_media_album_content(self, content_id, album_id, group_id):
        self._delete('groups/%s/albums/%s/content/%s' % (group_id, album_id, content_id))


    def create_document(self, document, section_id=None, group_id=None):
        """
        Helper function for creating a document in any realm.

        Exactly one realm id property must be specified by name in calls to this method.

        :param document: Document object to post to API.
        :param *_id: ID of realm in which to create update comment.
        """
        if school_id:
            return self.create_section_media_album(document, school_id)
        if section_id:
            return self.create_section_media_album(document, section_id)
        else:
            raise TypeError('Realm id property required.')

    def create_school_media_album(self, document, school_id):
        return Document(self._post('schools/%s/documents' % school_id, document))

    def create_section_media_album(self, document, section_id):
        return Document(self._post('sections/%s/documents' % section_id, document))


    def get_documents(self, section_id=None, group_id=None):
        """
        Helper function for creating a document in any realm.

        Exactly one realm id property must be specified by name in calls to this method.

        :param document: Document object to post to API.
        :param *_id: ID of realm in which to create update comment.
        """
        if school_id:
            return self.get_school_documents(school_id)
        if section_id:
            return self.get_section_documents(section_id)
        else:
            raise TypeError('Realm id property required.')

    def get_school_documents(self, school_id):
        return [Document(raw) for raw in self._post('schools/%s/documents' % school_id)['document']]

    def get_section_documents(self, section_id):
        return [Document(raw) for raw in self._post('sections/%s/documents' % section_id)['document']]


    def get_document(self, document_id, section_id=None, group_id=None):
        """
        Helper function for getting data on an individual document in any realm.

        Exactly one realm id property must be specified by name in calls to this method.

        :param document: Document object to post to API.
        :param *_id: ID of realm in which to create update comment.
        """
        if school_id:
            return self.get_school_document(document_id, school_id)
        if section_id:
            return self.get_section_document(document_id, section_id)
        else:
            raise TypeError('Realm id property required.')

    def get_school_document(self, document_id, school_id):
        return Document(self._post('schools/%s/documents/%s' % (school_id, document_id)))

    def get_section_document(self, document_id, section_id):
        return Document(self._post('sections/%s/documents/%s' % (section_id, document_id)))


    def update_document(self, document, document_id, section_id=None, group_id=None):
        """
        Helper function for updating an individual document in any realm.

        Exactly one realm id property must be specified by name in calls to this method.

        :param document: Document object to post to API.
        :param *_id: ID of realm in which to create update comment.
        """
        if school_id:
            self.update_school_document(document, document_id, school_id)
        if section_id:
            self.update_section_document(document, document_id, section_id)
        else:
            raise TypeError('Realm id property required.')

    def update_school_document(self, document, document_id, school_id):
        self._put('schools/%s/documents/%s' % (school_id, document_id), document)

    def update_section_document(self, document, document_id, section_id):
        self._put('sections/%s/documents/%s' % (section_id, document_id), document)


    def delete_document(self, document_id, section_id=None, group_id=None):
        """
        Helper function for deleting an individual document in any realm.

        Exactly one realm id property must be specified by name in calls to this method.

        :param document_id: ID of document to delete.
        :param *_id: ID of realm in which to create update comment.
        """
        if school_id:
            self.delete_school_document(document_id, school_id)
        if section_id:
            self.delete_section_document(document_id, section_id)
        else:
            raise TypeError('Realm id property required.')

    def delete_school_document(self, document_id, school_id):
        self._put('schools/%s/documents/%s' % (school_id, document_id))

    def delete_section_document(self, document_id, section_id):
        self._put('sections/%s/documents/%s' % (section_id, document_id))


    def get_grading_scale(self, section_id):
        """
        Get data on the grading scale used in a course section.

        The documentation on this endpoint is incorrect, a single object is returned rather than a list.

        :param section_id: ID of section whose grading scale to get data on.
        :return: GradingScale object.
        """
        return GradingScale(self._get('sections/%s/grading_scales' % section_id))


    def get_rubrics(self, section_id):
        """
        Get list of rubrics used in a given course section.

        :param section_id: ID of section from which to get rubrics.
        :return: List of Rubric objects.
        """
        return [Rubric(raw) for raw in self._get('sections/%s/grading_rubrics' % section_id)['grading_rubric']]

    def get_rubric(self, rubric_id, section_id):
        """
        Get data on an individual rubric.

        :param rubric_id: ID of rubric on which to get data.
        :param section_id: ID of section in which rubric is used.
        """
        return Rubric(self._get('sections/%s/grading_rubrics/%s' % (section_id, rubric_id)))


    def create_grading_categories(self, categories, section_id):
        """
        Create multiple grading categories.

        :param categories: List of GradingCategory objects to create.
        :param section_id: ID of section in which to create categories.
        """
        return [GradingCategory(raw) for raw in self._put('sections/%s/grading_categories' % section_id, {'grading_categories': {'grading_category': [category.json() for category in categories]}})['grading_category']]

    def get_grading_categories(self, section_id):
        """
        Get a list of grading categories in a course section.

        :param section_id: ID of section whose categories to get.
        """
        return [GradingCategory(raw) for raw in self._get('sections/%s/grading_categories' % section_id)['grading_category']]

    def get_grading_category(self, category_id, section_id):
        """
        Get an individual grading category in a course section.

        :param category_id: ID of category.
        :param section_id: ID of category's section.
        """
        return GradingCategory(self._get('sections/%s/grading_categories/%s' % (section_id, category_id)))

    def update_grading_category(self, category, section_id):
        """
        Get data on an individual grading category in a course section.

        :param category: Category object to update.
        :param section_id: ID of category's section.
        :return: GradingCategory object recieved from API.
        """
        return self.create_grading_categories([category], section_id)[0]

    def create_grading_categories(self, categories, section_id):
        """
        Update multiple grading categories.

        :param categories: List of GradingCategory objects to create.
        :param section_id: ID of section in which to create categories.
        """
        return [GradingCategory(raw) for raw in self._post('sections/%s/grading_categories' % section_id, {'grading_categories': {'grading_category': [category.json() for category in categories]}})['grading_category']]

    def delete_grading_category(self, category_id, section_id):
        """
        Delete an individual grading category in a course section.

        :param category_id: ID of category.
        :param section_id: ID of category's section.
        """
        self._delete('sections/%s/grading_categories/%s' % (section_id, category_id))


    def create_grading_groups(self, groups, section_id):
        """
        Create multiple grading groups.

        :param groups: List of GradingGroup objects to create.
        :param section_id: ID of section in which to create groups.
        """
        return [GradingGroup(raw) for raw in self._put('sections/%s/grading_groups' % section_id, {'grading_groups': {'grading_group': [group.json() for group in groups]}})['grading_group']]

    def get_grading_groups(self, section_id):
        """
        Get a list of grading groups in a course section.

        :param section_id: ID of section whose groups to get.
        """
        return [GradingGroup(raw) for raw in self._get('sections/%s/grading_groups' % section_id)['grading_group']]

    def get_grading_group(self, group_id, section_id):
        """
        Get an individual grading group in a course section.

        :param group_id: ID of group.
        :param section_id: ID of group's section.
        """
        return GradingGroup(self._get('sections/%s/grading_groups/%s' % (section_id, group_id)))

    def update_grading_group(self, group, section_id):
        """
        Get data on an individual grading group in a course section.

        :param group: Group object to update.
        :param section_id: ID of group's section.
        :return: GradingGroup object recieved from API.
        """
        return self.create_grading_groups([group], section_id)[0]

    def create_grading_groups(self, groups, section_id):
        """
        Update multiple grading groups.

        :param groups: List of GradingGroup objects to create.
        :param section_id: ID of section in which to create groups.
        """
        return [GradingGroup(raw) for raw in self._post('sections/%s/grading_groups' % section_id, {'grading_groups': {'grading_group': [group.json() for group in groups]}})['grading_group']]

    def delete_grading_group(self, group_id, section_id):
        """
        Delete an individual grading group in a course section.

        :param group_id: ID of group.
        :param section_id: ID of group's section.
        """
        self._delete('sections/%s/grading_groups/%s' % (section_id, group_id))


    def get_assignments(self, section_id):
        return [Assignment(raw) for raw in self._get('sections/%s/assignments' % section_id)['assignment']]

    def get_assignment(self, section_id, assignment_id):
        return Assignment(self._get('sections/%s/assignments/%s' % (section_id, assignment_id)))


    def get_assignment_comments(self, section_id, assignment_id):
        return [Assignment(raw) for raw in self._get('sections/%s/assignments/%s/comments' % (section_id, assignment_id))['comment']]

    def get_assignment_comment(self, section_id, assignment_id, comment_id):
        return Assignment(self._get('sections/%s/assignments/%s' % (section_id, assignment_id)))


    # TODO: Support Grades
    # TODO: Support Attendance
    # TODO: Support Submissions
    # TODO: Support Course Content Folders
    # TODO: Support Pages
    # TODO: Support SCORM Packages
    # TODO: Support Web Content Package
    # TODO: Support Completion

    def get_friend_requests(self, user_id):
        return [FriendRequest(raw) for raw in self._get('users/%s/requests/friends' % user_id)['request']]

    def get_friend_request(self, user_id, request_id):
        return FriendRequest(self._get('users/%s/requests/friends/%s' % (user_id, request_id)))


    def get_user_section_invites(self, user_id):
        return [Invite(raw) for raw in self._get('users/%s/invites/sections' % user_id)['invite']]

    def get_user_group_invites(self, user_id):
        return [Invite(raw) for raw in self._get('users/%s/invites/groups' % user_id)['invite']]

    def get_user_section_invite(self, user_id, invite_id):
        return Invite(self._get('users/%s/invites/sections/%s' % (user_id, invite_id)))

    def get_user_group_invite(self, user_id, invite_id):
        return Invite(self._get('users/%s/invites/groups/%s' % (user_id, invite_id)))


    def get_user_network(self, user_id):
        return [User(raw) for raw in self._get('users/%s/network' % user_id)['users']]


    def get_user_grades(self, user_id):
        return [Grade(raw) for raw in self._get('users/%s/grades' % user_id)['section']]


    def get_user_sections(self, user_id):
        return [Section(raw) for raw in self._get('users/%s/sections' % user_id)['section']]

    def get_user_groups(self, user_id):
        return [Group(raw) for raw in self._get('users/%s/groups' % user_id)['group']]

    # TODO: Implement get_user_requests
    # TODO: Implement get_user_invites
    # TODO: Implement get_user_external_id

    # TODO: Implement get_grading_periods and get_grading_period

    def get_roles(self):
        return [Role(raw) for raw in self._get('roles')['role']]

    def get_role(self, role_id):
        return Role(self._get('roles/%s' % role_id))

    def get_messages(self):
        return [MessageThread(raw) for raw in self._get('messages')['message']]

    def get_sent_messages(self):
        return [MessageThread(raw) for raw in self._get('messages/sent')['message']]

    def get_inbox_messages(self):
        return [MessageThread(raw) for raw in self._get('messages/inbox')['message']]

    def get_message(self, message_id):
        """
        Fetch data on a specific message thread.

        Note: The endpoints messages/inbox/[message id] and messages/sent/[message id] can be used for this with the same result. Odd that the API would be set up this way.

        :param message_id: ID of the message thread desired.
        :return: list of messages in that thread.
        """
        return [Message(raw) for raw in self._get('messages/inbox/%s' % message_id)['message']]

    def send_message(self, subject, message, user_ids):
        """
        Send a message to a user or users.

        :param subject: A string holding the subject of a message.
        :param message: A string holding the body of a message.
        :param user_ids: A list of user ids to send the message to.
        """
<<<<<<< HEAD
        users_string = ','.join([str(uid) for uid in user_ids])
        return Message(self._post('messages', {'subject': subject, 'message': message, 'recipient_ids': users_string}))

    # Implement search, resource collections, resource templates
=======
        recipients = ','.join([str(uid) for uid in user_ids])
        return Message(self._post('messages', {'subject': subject, 'message': message.json(), 'recipient_ids': recipients}))

    # Implement resource collections, resource templates

    def _like(self, path):
        """
        Post a like request

        :param path: The path with values to POST to
        :return: Number of likes on the object.
        """
        try:
            return self._post(path, {'like_action': True})['likes']
        except TypeError:
            raise NoDifferenceError('You have already liked this post.')

    def _unlike(self, path):
        """
        Post an unlike request

        :param path: The path with values to POST to
        :return: Number of likes on the object
        """
        try:
            return self._post(path, {'like_action': False})['likes']
        except TypeError:
            raise NoDifferenceError('You are already not liking this post.')
>>>>>>> e64e2cec

    def _post_like(self, path_items):
        """
        Post a like request

        :param path_items: The path with values to POST to
        :return: Number of likes on the object.
        """
        try:
            return self._post(path_items, {'like_action': True})['likes']
        except TypeError:
            raise NoDifferenceError('You have already liked this post.')

    def _post_unlike(self, path_items):
        """
        Post an unlike request

        :param path_items: The path with values to POST to
        :return: Number of likes on the object
        """
        try:
            return self._post(path_items, {'like_action': False})['likes']
        except TypeError:
            raise NoDifferenceError('You are already not liking this post.')

    def like(self, id):
        """
        Like an object.

        :param id: ID of object to like.
        :return: Number of likes on the object.
        """
<<<<<<< HEAD
        return self._post_like('like/%s' % id)
=======
        return self._like('like/%s' % id)
>>>>>>> e64e2cec

    def unlike(self, id):
        """
        UNlike an object.

        :param id: ID of object to unlike.
        :return: Number of likes on the object.
        """
<<<<<<< HEAD
        return self._post_unlike('like/%s' % id)
=======
        return self._unlike('like/%s' % id)
>>>>>>> e64e2cec

    def get_likes(self, id):
        """
        Get all users who have liked an object.

        :param id: ID of object to check likes of.
        :return: List of users who have liked an object.
        """
        return [User(raw) for raw in self._get('like/%s' % id)['users']]

    def like_comment(self, id, comment_id):
        """
        Like a comment on an object.

        :param id: ID of object on which the comment was written.
        :param comment_id: ID of comment to like.
        """
<<<<<<< HEAD
        return self._post_like('like/%s/comment/%s' % (id, comment_id))
=======
        return self._like('like/%s/comment/%s' % (id, comment_id))
>>>>>>> e64e2cec

    def unlike_comment(self, id, comment_id):
        """
        UNlike a comment on an object.

        :param id: ID of object on which the comment was written.
        :param comment_id: ID of comment to unlike.
        """
<<<<<<< HEAD
        return self._post_unlike('like/%s/comment/%s' % (id, comment_id))
=======
        return self._unlike('like/%s/comment/%s' % (id, comment_id))
>>>>>>> e64e2cec

    def vote(self, poll_id, choice_id):
        """
        Cast a vote on a poll.

        Poll data is packaged in update objects. Choice and poll IDs can be found there.

        :param poll_id: ID of poll to vote on.
        :param choice_id: ID of choice you'd like to make.
        """
        return self._post('poll/%s/vote' % poll_id, {'id': choice_id, 'select': True})

    def get_user_actions(self, user_id, start=0, end=time.time()):
        """
        Get analysis of a user's actions over a given period of time.

        This endpoint is typically only available to site admins.

        :param user_id: ID of user to get actions of.
        :param start: Timestamp at which to start action list.
        :param end: Timestamp at which to end action list.
        """
        return [Action(raw) for raw in self._get('analytics/users/%s?start_time=%d&end_time=%d' % (user_id, start, end))['actions']]

    # TODO: Implement other analytics endpoints
    # TODO: Implement multi-get(!) and multi-options requests. Don't seem to work right now.

    # TODO: Support all User-Specific Objects, User Information, etc. requests

    def _search(self, keywords, search_type):
        """
        Get the items for a search of keywords and type.

        :param keywords: The keywords you wish to search with.
        :param type: The type of search (user, group, course)
        :return: A list of dictionaries representing search outputs
        """
        return self._get('/search?keywords=%s&type=%s' % ('+'.join(keywords), search_type))[search_type+'s']['search_result']

    def search_users(self, keywords):
        """
        Get the items for a search of keywords in users.

        :param keywords: The keywords you wish to search with.
        :return: A list of dictionaries representing search outputs
        """
        return self._search(keywords, 'user')

    def search_groups(self, keywords):
        """
        Get the items for a search of keywords in groups.

        :param keywords: The keywords you wish to search with.
        :return: A list of dictionaries representing search outputs
        """
        return self._search(keywords, 'group')

    def search_courses(self, keywords):
        """
        Get the items for a search of keywords in courses.

        :param keywords: The keywords you wish to search with.
        :return: A list of dictionaries representing search outputs
        """
        return self._search(keywords, 'course')<|MERGE_RESOLUTION|>--- conflicted
+++ resolved
@@ -55,7 +55,7 @@
         :return: JSON response.
         """
         try:
-            return requests.post(self._ROOT + path, json=data, headers=self._request_header()).json()
+            return requests.post(self._ROOT + path, data=data, headers=self._request_header()).json()
         except json.decoder.JSONDecodeError:
             return {}
 
@@ -68,7 +68,7 @@
         :return: JSON response.
         """
         try:
-            return requests.put(self._ROOT + path, json=data, headers=self._request_header()).json()
+            return requests.put(self._ROOT + path, data=data, headers=self._request_header()).json()
         except json.decoder.JSONDecodeError:
             return {}
 
@@ -103,7 +103,7 @@
         :param school: School object containing necessary fields.
         :return: School object obtained from API.
         """
-        return School(self._post('schools', school))
+        return School(self._post('schools', school.json()))
 
     def edit_school(self, school_id, school):
         """
@@ -114,7 +114,7 @@
         :return: School object obtained from API.
         """
         # TODO: Does this endpoint return anything?
-        self._put('schools/%s' % school_id, school)
+        self._put('schools/%s' % school_id, school.json())
 
     def get_buildings(self, school_id):
         """
@@ -135,7 +135,7 @@
         :param building: Building object containing necessary fields.
         :return: Building object obtained from API.
         """
-        return Building(self._post('schools/%s/buildings' % school_id, building))
+        return Building(self._post('schools/%s/buildings' % school_id, building.json()))
 
     def get_self_user_info(self):
         """
@@ -299,10 +299,10 @@
             raise TypeError('Realm id property required.')
 
     def create_section_enrollment(self, enrollment, section_id):
-        return Enrollment(self._post('sections/%s/enrollments' % section_id, enrollment))
+        return Enrollment(self._post('sections/%s/enrollments' % section_id, enrollment.json()))
 
     def create_group_enrollment(self, enrollment, group_id):
-        return Enrollment(self._post('groups/%s/enrollments' % group_id, enrollment))
+        return Enrollment(self._post('groups/%s/enrollments' % group_id, enrollment.json()))
 
     def get_enrollments(self, section_id=None, group_id=None):
         """
@@ -570,19 +570,19 @@
             raise TypeError('Realm id property required.')
 
     def update_district_event(self, event, district_id):
-        self._put('districts/%s/events/%s' % (district_id, event.id), event)
+        self._put('districts/%s/events/%s' % (district_id, event.id), event.json())
 
     def update_school_event(self, event, school_id):
-        self._put('schools/%s/events/%s' % (school_id, event.id), event)
+        self._put('schools/%s/events/%s' % (school_id, event.id), event.json())
 
     def update_user_event(self, event, user_id):
-        self._put('users/%s/events/%s' % (user_id, event.id), event)
+        self._put('users/%s/events/%s' % (user_id, event.id), event.json())
 
     def update_section_event(self, event, section_id):
-        self._put('sections/%s/events/%s' % (section_id, event.id), event)
+        self._put('sections/%s/events/%s' % (section_id, event.id), event.json())
 
     def update_group_event(self, event, group_id):
-        self._put('groups/%s/events/%s' % (group_id, event.id), event)
+        self._put('groups/%s/events/%s' % (group_id, event.id), event.json())
 
     def delete_event(self, event_id, district_id=None, school_id=None, user_id=None, section_id=None, group_id=None):
         """
@@ -607,21 +607,6 @@
             raise TypeError('Realm id property required.')
 
     def delete_district_event(self, event_id, district_id):
-<<<<<<< HEAD
-        self._delete('districts/%s/events/%s' % (district_id, event_id), event)
-
-    def delete_school_event(self, event_id, school_id):
-        self._delete('schools/%s/events/%s' % (school_id, event_id), event)
-
-    def delete_user_event(self, event_id, user_id):
-        self._delete('users/%s/events/%s' % (user_id, event_id), event)
-
-    def delete_section_event(self, event_id, section_id):
-        self._delete('sections/%s/events/%s' % (section_id, event_id), event)
-
-    def delete_group_event(self, event_id, group_id):
-        self._delete('groups/%s/events/%s' % (group_id, event_id), event)
-=======
         self._delete('districts/%s/events/%s' % (district_id, event_id))
 
     def delete_school_event(self, event_id, school_id):
@@ -635,7 +620,6 @@
 
     def delete_group_event(self, event_id, group_id):
         self._delete('groups/%s/events/%s' % (group_id, event_id))
->>>>>>> e64e2cec
 
 
     def create_blog_post(self, post, district_id=None, school_id=None, user_id=None, section_id=None, group_id=None):
@@ -662,19 +646,19 @@
             raise TypeError('Realm id property required.')
 
     def create_district_blog_post(self, post, district_id):
-        return BlogPost(self._post('districts/%s/posts' % district_id, post))
+        return BlogPost(self._post('districts/%s/posts' % district_id, post.json()))
 
     def create_school_blog_post(self, post, school_id):
-        return BlogPost(self._post('schools/%s/posts' % school_id, post))
+        return BlogPost(self._post('schools/%s/posts' % school_id, post.json()))
 
     def create_user_blog_post(self, post, user_id):
-        return BlogPost(self._post('users/%s/posts' % user_id, post))
+        return BlogPost(self._post('users/%s/posts' % user_id, post.json()))
 
     def create_section_blog_post(self, post, section_id):
-        return BlogPost(self._post('sections/%s/posts' % section_id, post))
+        return BlogPost(self._post('sections/%s/posts' % section_id, post.json()))
 
     def create_group_blog_post(self, post, group_id):
-        return BlogPost(self._post('groups/%s/posts' % group_id, post))
+        return BlogPost(self._post('groups/%s/posts' % group_id, post.json()))
 
 
     def get_blog_posts(self, district_id=None, school_id=None, user_id=None, section_id=None, group_id=None):
@@ -776,19 +760,19 @@
             raise TypeError('Realm id property required.')
 
     def update_district_blog_post(self, post, district_id):
-        self._put('districts/%s/posts/%s' % (district_id, post.id), post)
+        self._put('districts/%s/posts/%s' % (district_id, post.id), post.json())
 
     def update_school_blog_post(self, post, school_id):
-        self._put('schools/%s/posts/%s' % (school_id, post.id), post)
+        self._put('schools/%s/posts/%s' % (school_id, post.id), post.json())
 
     def update_user_blog_post(self, post, user_id):
-        self._put('users/%s/posts/%s' % (user_id, post.id), post)
+        self._put('users/%s/posts/%s' % (user_id, post.id), post.json())
 
     def update_section_blog_post(self, post, section_id):
-        self._put('sections/%s/posts/%s' % (section_id, post.id), post)
+        self._put('sections/%s/posts/%s' % (section_id, post.id), post.json())
 
     def update_group_blog_post(self, post, group_id):
-        self._put('groups/%s/posts/%s' % (group_id, post.id), post)
+        self._put('groups/%s/posts/%s' % (group_id, post.id), post.json())
 
 
     def delete_blog_post(self, post_id, district_id=None, school_id=None, user_id=None, section_id=None, group_id=None):
@@ -853,19 +837,19 @@
             raise TypeError('Realm id property required.')
 
     def create_district_blog_post_comment(self, comment, post_id, district_id):
-        return BlogPostComment(self._post('districts/%s/posts/%s/comments' % (district_id, post_id), comment))
+        return BlogPostComment(self._post('districts/%s/posts/%s/comments' % (district_id, post_id), comment.json()))
 
     def create_school_blog_post_comment(self, comment, post_id, school_id):
-        return BlogPostComment(self._post('schools/%s/posts/%s/comments' % (school_id, post_id), comment))
+        return BlogPostComment(self._post('schools/%s/posts/%s/comments' % (school_id, post_id), comment.json()))
 
     def create_user_blog_post_comment(self, comment, post_id, user_id):
-        return BlogPostComment(self._post('users/%s/posts/%s/comments' % (user_id, post_id), comment))
+        return BlogPostComment(self._post('users/%s/posts/%s/comments' % (user_id, post_id), comment.json()))
 
     def create_section_blog_post_comment(self, comment, post_id, section_id):
-        return BlogPostComment(self._post('sections/%s/posts/%s/comments' % (section_id, post_id), comment))
+        return BlogPostComment(self._post('sections/%s/posts/%s/comments' % (section_id, post_id), comment.json()))
 
     def create_group_blog_post_comment(self, comment, post_id, group_id):
-        return BlogPostComment(self._post('groups/%s/posts/%s/comments' % (group_id, post_id), comment))
+        return BlogPostComment(self._post('groups/%s/posts/%s/comments' % (group_id, post_id), comment.json()))
 
 
     def get_blog_post_comments(self, post_id, district_id=None, school_id=None, user_id=None, section_id=None, group_id=None):
@@ -1040,16 +1024,16 @@
             raise TypeError('Realm id property required.')
 
     def create_district_discussion(self, discussion, district_id):
-        return Discussion(self._post('districts/%s/discussions/%s' % (district_id, discussion_id), discussion))
+        return Discussion(self._post('districts/%s/discussions/%s' % (district_id, discussion_id), discussion.json()))
 
     def create_school_discussion(self, discussion, school_id):
-        return Discussion(self._post('schools/%s/discussions/%s' % (school_id, discussion_id), discussion))
+        return Discussion(self._post('schools/%s/discussions/%s' % (school_id, discussion_id), discussion.json()))
 
     def create_section_discussion(self, discussion, section_id):
-        return Discussion(self._post('sections/%s/discussions/%s' % (section_id, discussion_id), discussion))
+        return Discussion(self._post('sections/%s/discussions/%s' % (section_id, discussion_id), discussion.json()))
 
     def create_group_discussion(self, discussion, group_id):
-        return Discussion(self._post('groups/%s/discussions/%s' % (group_id, discussion_id), discussion))
+        return Discussion(self._post('groups/%s/discussions/%s' % (group_id, discussion_id), discussion.json()))
 
 
     def get_discussion(self, discussion_id, district_id=None, school_id=None, section_id=None, group_id=None):
@@ -1278,13 +1262,13 @@
             raise TypeError('Realm id property required.')
 
     def create_district_update(update, district_id):
-        return Update(self._post('districts/%s/updates', update))
+        return Update(self._post('districts/%s/updates', update.json()))
 
     def create_section_update(update, section_id):
-        return Update(self._post('sections/%s/updates', update))
+        return Update(self._post('sections/%s/updates', update.json()))
 
     def create_group_update(update, group_id):
-        return Update(self._post('groups/%s/updates', update))
+        return Update(self._post('groups/%s/updates', update.json()))
 
 
     def get_updates(self, user_id=None, section_id=None, group_id=None):
@@ -1400,13 +1384,13 @@
             raise TypeError('Realm id property required.')
 
     def update_district_update(update, district_id):
-        return Update(self._put('districts/%s/updates', update))
+        return Update(self._put('districts/%s/updates', update.json()))
 
     def update_section_update(update, section_id):
-        return Update(self._put('sections/%s/updates', update))
+        return Update(self._put('sections/%s/updates', update.json()))
 
     def update_group_update(update, group_id):
-        return Update(self._put('groups/%s/updates', update))
+        return Update(self._put('groups/%s/updates', update.json()))
 
 
     def create_update_comment(self, comment, update_id, user_id=None, section_id=None, group_id=None):
@@ -1429,13 +1413,13 @@
             raise TypeError('Realm id property required.')
 
     def create_district_update(update, district_id):
-        return Update(self._post('districts/%s/updates', comment))
+        return Update(self._post('districts/%s/updates', comment.json()))
 
     def create_section_update(update, section_id):
-        return Update(self._post('sections/%s/updates', comment))
+        return Update(self._post('sections/%s/updates', comment.json()))
 
     def create_group_update(update, group_id):
-        return Update(self._post('groups/%s/updates', comment))
+        return Update(self._post('groups/%s/updates', comment.json()))
 
 
     def get_update_comments(self, comment, update_id, user_id=None, section_id=None, group_id=None):
@@ -1543,10 +1527,10 @@
             raise TypeError('Realm id property required.')
 
     def create_section_media_album(self, album, section_id):
-        return MediaAlbum(self._post('sections/%s/albums' % section_id, album))
+        return MediaAlbum(self._post('sections/%s/albums' % section_id, album.json()))
 
     def create_group_media_album(self, album, group_id):
-        return MediaAlbum(self._post('groups/%s/albums' % group_id, album))
+        return MediaAlbum(self._post('groups/%s/albums' % group_id, album.json()))
 
 
     def get_media_albums(self, section_id=None, group_id=None):
@@ -1691,10 +1675,10 @@
             raise TypeError('Realm id property required.')
 
     def update_section_media_album_content(self, content, content_id, album_id, section_id):
-        self._put('sections/%s/albums/%s/content/%s' % (section_id, album_id, content_id), content)
+        self._put('sections/%s/albums/%s/content/%s' % (section_id, album_id, content_id), content.json())
 
     def update_group_media_album_content(self, content, content_id, album_id, group_id):
-        self._put('groups/%s/albums/%s/content/%s' % (group_id, album_id, content_id), content)
+        self._put('groups/%s/albums/%s/content/%s' % (group_id, album_id, content_id), content.json())
 
 
     def create_media_album_content(self, content, content_id, album_id, section_id=None, group_id=None):
@@ -1720,10 +1704,10 @@
             raise TypeError('Realm id property required.')
 
     def create_section_media_album_content(self, content, content_id, album_id, section_id):
-        return Media(self._post('sections/%s/albums/%s/content' % (section_id, album_id), content))
+        return Media(self._post('sections/%s/albums/%s/content' % (section_id, album_id), content.json()))
 
     def create_group_media_album_content(self, content, content_id, album_id, group_id):
-        return Media(self._post('groups/%s/albums/%s/content' % (group_id, album_id), content))
+        return Media(self._post('groups/%s/albums/%s/content' % (group_id, album_id), content.json()))
 
 
     def delete_media_album_content(self, content_id, album_id, section_id=None, group_id=None):
@@ -1772,10 +1756,10 @@
             raise TypeError('Realm id property required.')
 
     def create_school_media_album(self, document, school_id):
-        return Document(self._post('schools/%s/documents' % school_id, document))
+        return Document(self._post('schools/%s/documents' % school_id, document.json()))
 
     def create_section_media_album(self, document, section_id):
-        return Document(self._post('sections/%s/documents' % section_id, document))
+        return Document(self._post('sections/%s/documents' % section_id, document.json()))
 
 
     def get_documents(self, section_id=None, group_id=None):
@@ -1841,10 +1825,10 @@
             raise TypeError('Realm id property required.')
 
     def update_school_document(self, document, document_id, school_id):
-        self._put('schools/%s/documents/%s' % (school_id, document_id), document)
+        self._put('schools/%s/documents/%s' % (school_id, document_id), document.json())
 
     def update_section_document(self, document, document_id, section_id):
-        self._put('sections/%s/documents/%s' % (section_id, document_id), document)
+        self._put('sections/%s/documents/%s' % (section_id, document_id), document.json())
 
 
     def delete_document(self, document_id, section_id=None, group_id=None):
@@ -2108,14 +2092,8 @@
         :param message: A string holding the body of a message.
         :param user_ids: A list of user ids to send the message to.
         """
-<<<<<<< HEAD
-        users_string = ','.join([str(uid) for uid in user_ids])
-        return Message(self._post('messages', {'subject': subject, 'message': message, 'recipient_ids': users_string}))
-
-    # Implement search, resource collections, resource templates
-=======
         recipients = ','.join([str(uid) for uid in user_ids])
-        return Message(self._post('messages', {'subject': subject, 'message': message.json(), 'recipient_ids': recipients}))
+        return Message(self._post('messages', {'subject': subject, 'message': message, 'recipient_ids': recipients}))
 
     # Implement resource collections, resource templates
 
@@ -2142,31 +2120,6 @@
             return self._post(path, {'like_action': False})['likes']
         except TypeError:
             raise NoDifferenceError('You are already not liking this post.')
->>>>>>> e64e2cec
-
-    def _post_like(self, path_items):
-        """
-        Post a like request
-
-        :param path_items: The path with values to POST to
-        :return: Number of likes on the object.
-        """
-        try:
-            return self._post(path_items, {'like_action': True})['likes']
-        except TypeError:
-            raise NoDifferenceError('You have already liked this post.')
-
-    def _post_unlike(self, path_items):
-        """
-        Post an unlike request
-
-        :param path_items: The path with values to POST to
-        :return: Number of likes on the object
-        """
-        try:
-            return self._post(path_items, {'like_action': False})['likes']
-        except TypeError:
-            raise NoDifferenceError('You are already not liking this post.')
 
     def like(self, id):
         """
@@ -2175,11 +2128,7 @@
         :param id: ID of object to like.
         :return: Number of likes on the object.
         """
-<<<<<<< HEAD
-        return self._post_like('like/%s' % id)
-=======
         return self._like('like/%s' % id)
->>>>>>> e64e2cec
 
     def unlike(self, id):
         """
@@ -2188,11 +2137,7 @@
         :param id: ID of object to unlike.
         :return: Number of likes on the object.
         """
-<<<<<<< HEAD
-        return self._post_unlike('like/%s' % id)
-=======
         return self._unlike('like/%s' % id)
->>>>>>> e64e2cec
 
     def get_likes(self, id):
         """
@@ -2210,11 +2155,7 @@
         :param id: ID of object on which the comment was written.
         :param comment_id: ID of comment to like.
         """
-<<<<<<< HEAD
-        return self._post_like('like/%s/comment/%s' % (id, comment_id))
-=======
         return self._like('like/%s/comment/%s' % (id, comment_id))
->>>>>>> e64e2cec
 
     def unlike_comment(self, id, comment_id):
         """
@@ -2223,11 +2164,7 @@
         :param id: ID of object on which the comment was written.
         :param comment_id: ID of comment to unlike.
         """
-<<<<<<< HEAD
-        return self._post_unlike('like/%s/comment/%s' % (id, comment_id))
-=======
         return self._unlike('like/%s/comment/%s' % (id, comment_id))
->>>>>>> e64e2cec
 
     def vote(self, poll_id, choice_id):
         """
