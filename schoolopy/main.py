--- conflicted
+++ resolved
@@ -139,11 +139,7 @@
 
     def get_session(self):
         """
-<<<<<<< HEAD
-        Gets user info for yourself, if you have a current Schoology sessions.
-=======
         Get info on current session.
->>>>>>> c23aca06
 
         :return: Session object obtained from API.
         """
@@ -2108,14 +2104,8 @@
 
         :param endpoints: List of endpoints to which to make requests. API endpoint will be appended to the start.
         """
-<<<<<<< HEAD
-        if len(endpoints) > 50:
-            raise AttributeError('No more than 50 endpoints may be requested at the same time.')
+
         return self._post('multiget', {'requests': {'request': [('/v1/%s' % endpoint) for endpoint in endpoints]}})['response']
-=======
-        return self._post('multiget', {'requests': {'request': [('/v1/%s' % endpoint) for endpoint in endpoints]}})
->>>>>>> c23aca06
-
     def multi_get_groups(self, group_ids):
         """
         Get multiple groups by ID.
